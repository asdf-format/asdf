<<<<<<< HEAD
3.0.0 (unreleased)
------------------

- Drop support for Python 3.6 and 3.7 [#1043]

- Move support for complex types to Converter. [#1042]

- Move support for large magnitude integer literals to Converter. [#1044]

- Drop support for core/subclass_metadata-1.0.0 and core/constant-1.0.0 tags. [#1045]

- Move support for ExternalArrayReference to Converter. [#1046]

- Move support for ExtensionMetadata, HistoryEntry, and Software to Converter. [#1047]

- Move support for AsdfObject to Converter. [#1048]

- Remove wildcard from Converter tag matchers and handle extra properties. [#1049]

- Add new plugin type for custom schema validators. [#1050]

- Remove all deprecations to be removed in 3.0 (see issue #588). [#1059]

- Remove ignore_version_mismatch, ignore_unrecognized_tag, and ignore_implicit_conversion
  from AsdfFile. [#1060]

- Remove extensions argument from AsdfFile class and open functions. [#1062]

- Remove ExtensionManager and ExtensionList from AsdfFile instance and store
  in AsdfConfig instead. [#1092]

- Remove setter for AsdfFile.version. [#1092]

2.10.2 (unreleased)
=======
2.11.0 (2022-03-15)
>>>>>>> aae8d9ae
-------------------

- Update minimum jsonschema version to 4.0.1. [#1105]

2.10.1 (2022-03-02)
-------------------

- Bugfix for circular build dependency for asdf. [#1094]
- Fix small bug with handling multiple schema uris per tag. [#1095]

2.10.0 (2022-02-17)
-------------------

- Replace asdf-standard submodule with pypi package. [#1079]

2.9.2 (2022-02-07)
------------------

- Fix deprecation warnings stemming from the release of pytest 7.0.0. [#1075]

- Fix bug in pytest plugin when schemas are not in a directory named "schemas". [#1076]

2.9.1 (2022-02-03)
------------------

- Fix typo in testing module ``__init__.py`` name. [#1071]

2.9.0 (2022-02-02)
------------------

- Added the capability for tag classes to provide an interface
  to asdf info functionality to obtain information about the
  class attributes rather than appear as an opaque class object.
  [#1052 #1055]

- Fix tag listing when extension is not fully implemented. [#1034]

- Drop support for Python 3.6. [#1054]

- Adjustments to compression plugin tests and documentation. [#1053]

- Update setup.py to raise error if "git submodule update --init" has
  not been run. [#1057]

- Add ability for tags to correspond to multiple schema_uri, with an
  implied allOf among the schema_uris. [#1058, #1069]

- Add the URL of the file being parsed to ``SerializationContext``. [#1065]

- Add ``asdf.testing.helpers`` module with simplified versions of test
  helpers previously available in ``asdf.tests.helpers``. [#1067]

2.8.3 (2021-12-13)
------------------

- Fix more use of 'python' where 'python3' is intended. [#1033]

2.8.2 (2021-12-06)
------------------

- Update documentation to reflect new 2.8 features. [#998]

- Fix array compression for non-native byte order [#1010]

- Fix use of 'python' where 'python3' is intended. [#1026]

- Fix schema URI resolving when the URI prefix is also
  claimed by a legacy extension. [#1029]

- Remove 'name' and 'version' attributes from NDArrayType
  instances. [#1031]

2.8.1 (2021-06-09)
------------------

- Fix bug in block manager when a new block is added to an existing
  file without a block index. [#1000]

2.8.0 (2021-05-12)
------------------

- Add ``yaml_tag_handles`` property to allow definition of custom yaml
  ``%TAG`` handles in the asdf file header. [#963]

- Add new resource mapping API for extending asdf with additional
  schemas. [#819, #828, #843, #846]

- Add global configuration mechanism. [#819, #839, #844, #847]

- Drop support for automatic serialization of subclass
  attributes. [#825]

- Support asdf:// as a URI scheme. [#854, #855]

- Include only extensions used during serialization in
  a file's metadata. [#848, #864]

- Drop support for Python 3.5. [#856]

- Add new extension API to support versioned extensions.
  [#850, #851, #853, #857, #874]

- Permit wildcard in tag validator URIs. [#858, #865]

- Implement support for ASDF Standard 1.6.0.  This version of
  the standard limits mapping keys to string, integer, or
  boolean. [#866]

- Stop removing schema defaults for all ASDF Standard versions,
  and automatically fill defaults only for versions <= 1.5.0. [#860]

- Stop removing keys with ``None`` values from the tree on write.  This
  fixes a long-standing issue where the tree structure is not preserved
  on write, but will break ``ExtensionType`` subclasses that depend on
  this behavior.  Extension developers will need to modify their
  ``to_tree`` methods to check for ``None`` before adding a key to
  the tree (or modify the schema to permit nulls, if that is the
  intention). [#863]

- Deprecated the ``auto_inline`` argument to ``AsdfFile.write_to`` and
  ``AsdfFile.update`` and added ``AsdfConfig.array_inline_threshold``. [#882, #991]

- Add ``edit`` subcommand to asdftool for efficient editing of
  the YAML portion of an ASDF file.  [#873, #922]

- Increase limit on integer literals to signed 64-bit. [#894]

- Remove the ``asdf.test`` method and ``asdf.__githash__`` attribute. [#943]

- Add support for custom compression via extensions. [#931]

- Remove unnecessary ``.tree`` from search result paths. [#954]

- Drop support for bugs in older operating systems and Python versions. [#955]

- Add argument to ``asdftool diff`` that ignores tree nodes that match
  a JMESPath expression. [#956]

- Fix behavior of ``exception`` argument to ``GenericFile.seek_until``. [#980]

- Fix issues in file type detection to allow non-seekable input and
  filenames without recognizable extensions.  Remove the ``asdf.asdf.is_asdf_file``
  function. [#978]

- Update ``asdftool extensions`` and ``asdftool tags`` to incorporate
  the new extension API. [#988]

- Add ``AsdfSearchResult.replace`` method for assigning new values to
  search results. [#981]

- Search for block index starting from end of file. Fixes rare bug when
  a data block contains a block index. [#990]

- Update asdf-standard to 1.6.0 tag. [#993]

2.7.5 (2021-06-09)
------------------

- Fix bug in ``asdf.schema.check_schema`` causing relative references in
  metaschemas to be resolved incorrectly. [#987]

- Fix bug in block manager when a new block is added to an existing
  file without a block index. [#1000]

2.7.4 (2021-04-30)
------------------

- Fix pytest plugin failure under older versions of pytest. [#934]

- Copy array views when the base array is non-contiguous. [#949]

- Prohibit views over FITS arrays that change dtype. [#952]

- Add support for HTTPS URLs and following redirects. [#971]

- Prevent astropy warnings in tests when opening known bad files. [#977]

2.7.3 (2021-02-25)
------------------

- Add pytest plugin options to skip and xfail individual tests
  and xfail the unsupported ndarray-1.0.0 example. [#929]

- Fix bug resulting in invalid strides values for views over
  FITS arrays. [#930]

2.7.2 (2021-01-15)
------------------

- Fix bug causing test collection failures in some environments. [#889]

- Fix bug when decompressing arrays with numpy 1.20.  [#901, #909]

2.7.1 (2020-08-18)
------------------

- Fix bug preventing access to copied array data after
  ``AsdfFile`` is closed. [#869]

2.7.0 (2020-07-23)
------------------

- Fix bug preventing diff of files containing ndarray-1.0.0
  objects in simplified form. [#786]

- Fix bug causing duplicate elements to appear when calling
  ``copy.deepcopy`` on a ``TaggedList``. [#788]

- Improve validator performance by skipping unnecessary step of
  copying schema objects. [#784]

- Fix bug with ``auto_inline`` option where inline blocks
  are not converted to internal when they exceed the threshold. [#802]

- Fix misinterpretation of byte order of blocks stored
  in FITS files. [#810]

- Improve read performance by skipping unnecessary rebuild
  of tagged tree. [#787]

- Add option to ``asdf.open`` and ``fits_embed.AsdfInFits.open``
  that disables validation on read. [#792]

- Fix bugs and code style found by adding F and W ``flake8`` checks. [#797]

- Eliminate warnings in pytest plugin by using ``from_parent``
  when available. [#799]

- Prevent validation of empty tree when ``AsdfFile`` is
  initialized. [#794]

- All warnings now subclass ``asdf.exceptions.AsdfWarning``. [#804]

- Improve warning message when falling back to an older schema,
  and note that fallback behavior will be removed in 3.0. [#806]

- Drop support for jsonschema 2.x. [#807]

- Stop traversing oneOf and anyOf combiners when filling
  or removing default values. [#811]

- Fix bug in version map caching that caused incompatible
  tags to be written under ASDF Standard 1.0.0. [#821]

- Fix bug that corrupted ndarrays when the underlying block
  array was converted to C order on write. [#827]

- Fix bug that produced unreadable ASDF files when an
  ndarray in the tree was both offset and broadcasted. [#827]

- Fix bug preventing validation of default values in
  ``schema.check_schema``. [#785]

- Add option to disable validation of schema default values
  in the pytest plugin. [#831]

- Prevent errors when extension metadata contains additional
  properties. [#832]

2.6.0 (2020-04-22)
------------------

- AsdfDeprecationWarning now subclasses DeprecationWarning. [#710]

- Resolve external references in custom schemas, and deprecate
  asdf.schema.load_custom_schema.  [#738]

- Add ``asdf.info`` for displaying a summary of a tree, and
  ``AsdfFile.search`` for searching a tree. [#736]

- Add pytest plugin option to skip warning when a tag is
  unrecognized. [#771]

- Fix generic_io ``read_blocks()`` reading past the requested size [#773]

- Add support for ASDF Standard 1.5.0, which includes several new
  transform schemas. [#776]

- Enable validation and serialization of previously unhandled numpy
  scalar types. [#778]

- Fix handling of trees containing implicit internal references and
  reference cycles.  Eliminate need to call ``yamlutil.custom_tree_to_tagged_tree``
  and ``yamlutil.tagged_tree_to_custom_tree`` from extension code,
  and allow ``ExtensionType`` subclasses to return generators. [#777]

- Fix bug preventing history entries when a file was previously
  saved without them. [#779]

- Update developer overview documentation to describe design of changes
  to handle internal references and reference cycles. [#781]

2.5.2 (2020-02-28)
------------------

- Add a developer overview document to help understand how ASDF works
  internally. Still a work in progress. [#730]

- Remove unnecessary dependency on six. [#739]

- Add developer documentation on schema versioning, additional
  schema and extension-related tests, and fix a variety of
  issues in ``AsdfType`` subclasses. [#750]

- Update asdf-standard to include schemas that were previously
  missing from 1.4.0 version maps.  [#767]

- Simplify example in README.rst [#763]

2.5.1 (2020-01-07)
------------------

- Fix bug in test causing failure when test suite is run against
  an installed asdf package. [#732]

2.5.0 (2019-12-23)
------------------

- Added asdf-standard 1.4.0 to the list of supported versions. [#704]
- Fix load_schema LRU cache memory usage issue [#682]
- Add convenience method for fetching the default resolver [#682]

- ``SpecItem`` and ``Spec`` were deprecated  in ``semantic_version``
  and were replaced with ``SimpleSpec``. [#715]

- Pinned the minimum required ``semantic_version`` to 2.8. [#715]

- Fix bug causing segfault after update of a memory-mapped file. [#716]

2.4.2 (2019-08-29)
------------------

- Limit the version of ``semantic_version`` to <=2.6.0 to work
  around a Deprecation warning. [#700]

2.4.1 (2019-08-27)
------------------

- Define the ``in`` operator for top-level ``AsdfFile`` objects. [#623]

- Overhaul packaging infrastructure. Remove use of ``astropy_helpers``. [#670]

- Automatically register schema tester plugin. Do not enable schema tests by
  default. Add configuration setting and command line option to enable schema
  tests. [#676]

- Enable handling of subclasses of known custom types by using decorators for
  convenience. [#563]

- Add support for jsonschema 3.x. [#684]

2.3.4 (unreleased)
------------------

- Fix bug in ``NDArrayType.__len__``.  It must be a method, not a
  property. [#673]

2.3.3 (2019-04-02)
------------------

- Pass ``ignore_unrecognized_tag`` setting through to ASDF-in-FITS. [#650]

- Use ``$schema`` keyword if available to determine meta-schema to use when
  testing whether schemas themselves are valid. [#654]

- Take into account resolvers from installed extensions when loading schemas
  for validation. [#655]

- Fix compatibility issue with new release of ``pyyaml`` (version 5.1). [#662]

- Allow use of ``pathlib.Path`` objects for ``custom_schema`` option. [#663]

2.3.2 (2019-02-19)
------------------

- Fix bug that occurs when comparing installed extension version with that
  found in file. [#641]

2.3.1 (2018-12-20)
------------------

- Provide source information for ``AsdfDeprecationWarning`` that come from
  extensions from external packages. [#629]

- Ensure that top-level accesses to the tree outside a closed context handler
  result in an ``OSError``. [#628]

- Fix the way ``generic_io`` handles URIs and paths on Windows. [#632]

- Fix bug in ``asdftool`` that prevented ``extract`` command from being
  visible. [#633]

2.3.0 (2018-11-28)
------------------

- Storage of arbitrary precision integers is now provided by
  ``asdf.IntegerType``.  Reading a file with integer literals that are too
  large now causes only a warning instead of a validation error. This is to
  provide backwards compatibility for files that were created with a buggy
  version of ASDF (see #553 below). [#566]

- Remove WCS tags. These are now provided by the `gwcs package
  <https://github.com/spacetelescope/gwcs>`_. [#593]

- Deprecate the ``asdf.asdftypes`` module in favor of ``asdf.types``. [#611]

- Support use of ``pathlib.Path`` with ``asdf.open`` and ``AsdfFile.write_to``.
  [#617]

- Update ASDF Standard submodule to version 1.3.0.

2.2.1 (2018-11-15)
------------------

- Fix an issue with the README that caused sporadic installation failures and
  also prevented the long description from being rendered on pypi. [#607]

2.2.0 (2018-11-14)
------------------

- Add new parameter ``lazy_load`` to ``AsdfFile.open``. It is ``True`` by
  default and preserves the default behavior. ``False`` detaches the
  loaded tree from the underlying file: all blocks are fully read and
  numpy arrays are materialized. Thus it becomes safe to close the file
  and continue using ``AsdfFile.tree``. However, ``copy_arrays`` parameter
  is still effective and the active memory maps may still require the file
  to stay open in case ``copy_arrays`` is ``False``. [#573]

- Add ``AsdfConversionWarning`` for failures to convert ASDF tree into custom
  types. This warning is converted to an error when using
  ``assert_roundtrip_tree`` for tests. [#583]

- Deprecate ``asdf.AsdfFile.open`` in favor of ``asdf.open``. [#579]

- Add readonly protection to memory mapped arrays when the underlying file
  handle is readonly. [#579]

2.1.2 (2018-11-13)
------------------

- Make sure that all types corresponding to core tags are added to the type
  index before any others. This fixes a bug that was related to the way that
  subclass tags were overwritten by external extensions. [#598]

2.1.1 (2018-11-01)
------------------

- Make sure extension metadata is written even when constructing the ASDF tree
  on-the-fly. [#549]

- Fix large integer validation when storing `numpy` integer literals in the
  tree. [#553]

- Fix bug that caused subclass of external type to be serialized by the wrong
  tag. [#560]

- Fix bug that occurred when attempting to open invalid file but Astropy import
  fails while checking for ASDF-in-FITS. [#562]

- Fix bug that caused tree creation to fail when unable to locate a schema file
  for an unknown tag. This now simply causes a warning, and the offending node
  is converted to basic Python data structures. [#571]

2.1.0 (2018-09-25)
------------------

- Add API function for retrieving history entries. [#501]

- Store ASDF-in-FITS data inside a 1x1 BINTABLE HDU. [#519]

- Allow implicit conversion of ``namedtuple`` into serializable types. [#534]

- Fix bug that prevented use of ASDF-in-FITS with HDUs that have names with
  underscores. [#543]

- Add option to ``generic_io.get_file`` to close underlying file handle. [#544]

- Add top-level ``keys`` method to ``AsdfFile`` to access tree keys. [#545]

2.0.3 (2018-09-06)
------------------

- Update asdf-standard to reflect more stringent (and, consequently, more
  correct) requirements on the formatting of complex numbers. [#526]

- Fix bug with dangling file handle when using ASDF-in-FITS. [#533]

- Fix bug that prevented fortran-order arrays from being serialized properly.
  [#539]

2.0.2 (2018-07-27)
------------------

- Allow serialization of broadcasted ``numpy`` arrays. [#507]

- Fix bug that caused result of ``set_array_compression`` to be overwritten by
  ``all_array_compression`` argument to ``write_to``. [#510]

- Add workaround for Python OSX write limit bug
  (see https://bugs.python.org/issue24658). [#521]

- Fix bug with custom schema validation when using out-of-line definitions in
  schema file. [#522]

2.0.1 (2018-05-08)
------------------

- Allow test suite to run even when package is not installed. [#502]

2.0.0 (2018-04-19)
------------------

- Astropy-specific tags have moved to Astropy core package. [#359]

- ICRSCoord tag has moved to Astropy core package. [#401]

- Remove support for Python 2. [#409]

- Create ``pytest`` plugin to be used for testing schema files. [#425]

- Add metadata about extensions used to create a file to the history section of
  the file itself. [#475]

- Remove hard dependency on Astropy. It is still required for testing, and for
  processing ASDF-in-FITS files. [#476]

- Add command for extracting ASDF extension from ASDF-in-FITS file and
  converting it to a pure ASDF file. [#477]

- Add command for removing ASDF extension from ASDF-in-FITS file. [#480]

- Add an ``ExternalArrayReference`` type for referencing arrays in external
  files. [#400]

- Improve the way URIs are detected for ASDF-in-FITS files in order to fix bug
  with reading gzipped ASDF-in-FITS files. [#416]

- Explicitly disallow access to entire tree for ASDF file objects that have
  been closed. [#407]

- Install and load extensions using ``setuptools`` entry points. [#384]

- Automatically initialize ``asdf-standard`` submodule in ``setup.py``. [#398]

- Allow foreign tags to be resolved in schemas and files. Deprecate
  ``tag_to_schema_resolver`` property for ``AsdfFile`` and
  ``AsdfExtensionList``. [#399]

- Fix bug that caused serialized FITS tables to be duplicated in embedded ASDF
  HDU. [#411]

- Create and use a new non-standard FITS extension instead of ImageHDU for
  storing ASDF files embedded in FITS. Explicitly remove support for the
  ``.update`` method of ``AsdfInFits``, even though it didn't appear to be
  working previously. [#412]

- Allow package to be imported and used from source directory and builds in
  development mode. [#420]

- Add command to ``asdftool`` for querying installed extensions. [#418]

- Implement optional top-level validation pass using custom schema. This can be
  used to ensure that particular ASDF files follow custom conventions beyond
  those enforced by the standard. [#442]

- Remove restrictions affecting top-level attributes ``data``, ``wcs``, and
  ``fits``. Bump top-level ASDF schema version to v1.1.0. [#444]

1.3.3 (2018-03-01)
------------------

- Update test infrastructure to rely on new Astropy v3.0 plugins. [#461]

- Disable use of 2to3. This was causing test failures on Debian builds. [#463]

1.3.2 (2018-02-22)
------------------

- Updates to allow this version of ASDF to be compatible with Astropy v3.0.
  [#450]

- Remove tests that are no longer relevant due to latest updates to Astropy's
  testing infrastructure. [#458]

1.3.1 (2017-11-02)
------------------

- Relax requirement on ``semantic_version`` version to 2.3.1. [#361]

- Fix bug when retrieving file format version from new ASDF file. [#365]

- Fix bug when duplicating inline arrays. [#370]

- Allow tag references using the tag URI scheme to be resolved in schema files.
  [#371]

1.3.0 (2017-10-24)
------------------

- Fixed a bug in reading data from an "http:" url. [#231]

- Implements v 1.1.0 of the asdf schemas. [#233]

- Added a function ``is_asdf_file`` which inspects the input and
  returns ``True`` or ``False``. [#239]

- The ``open`` method of ``AsdfInFits`` now accepts URIs and open file handles
  in addition to HDULists. The ``open`` method of ``AsdfFile`` will now try to
  parse the given URI or file handle as ``AsdfInFits`` if it is not obviously a
  regular ASDF file. [#241]

- Updated WCS frame fields ``obsgeoloc`` and ``obsgeovel`` to reflect recent
  updates in ``astropy`` that changed representation from ``Quantity`` to
  ``CartesianRepresentation``. Updated to reflect ``astropy`` change that
  combines ``galcen_ra`` and ``galcen_dec`` into ``galcen_coord``. Added
  support for new field ``galcen_v_sun``. Added support for required module
  versions for tag classes. [#244]

- Added support for ``lz4`` compression algorithm [#258]. Also added support
  for using a different compression algorithm for writing out a file than the
  one that was used for reading the file (e.g. to convert blocks to use a
  different compression algorithm) [#257]

- Tag classes may now use an optional ``supported_versions`` attribute to
  declare exclusive support for particular versions of the corresponding
  schema. If this attribute is omitted (as it is for most existing tag
  classes), the tag is assumed to be compatible with all versions of the
  corresponding schema. If ``supported_versions`` is provided, the tag class
  implementation can include code that is conditioned on the schema version. If
  an incompatible schema is encountered, or if deserialization of the tagged
  object fails with an exception, a raw Python data structure will be returned.
  [#272]

- Added option to ``AsdfFile.open`` to allow suppression of warning messages
  when mismatched schema versions are encountered. [#294]

- Added a diff tool to ``asdftool`` to allow for visual comparison of pairs of
  ASDF files. [#286]

- Added command to ``asdftool`` to display available tags. [#303]

- When possible, display name of ASDF file that caused version mismatch
  warning. [#306]

- Issue a warning when an unrecognized tag is encountered. [#295] This warning
  is silenced by default, but can be enabled with a parameter to the
  ``AsdfFile`` constructor, or to ``AsdfFile.open``. Also added an option for
  ignoring warnings from unrecognized schema tags. [#319]

- Fix bug with loading JSON schemas in Python 3.5. [#317]

- Remove all remnants of support for Python 2.6. [#333]

- Fix issues with the type index used for writing out ASDF files. This ensures
  that items in the type index are not inadvertently overwritten by later
  versions of the same type. It also makes sure that schema example tests run
  against the correct version of the ASDF standard. [#350]

- Update time schema to reflect changes in astropy. This fixes an outstanding
  bug. [#343]

- Add ``copy_arrays`` option to ``asdf.open`` to control whether or not
  underlying array data should be memory mapped, if possible. [#355]

- Allow the tree to be accessed using top-level ``__getitem__`` and
  ``__setitem__``. [#352]

1.2.1(2016-11-07)
-----------------

- Make asdf conditionally dependent on the version of astropy to allow
  running it with older versions of astropy. [#228]

1.2.0(2016-10-04)
-----------------

- Added Tabular model. [#214]

- Forced new blocks to be contiguous [#221]

- Rewrote code which tags complex objects [#223]

- Fixed version error message [#224]

1.0.5 (2016-06-28)
------------------

- Fixed a memory leak when reading wcs that grew memory to over 10 Gb. [#200]

1.0.4 (2016-05-25)
------------------

- Added wrapper class for astropy.core.Time, TaggedTime. [#198]


1.0.2 (2016-02-29)
------------------

- Renamed package to ASDF. [#190]

- Stopped support for Python 2.6 [#191]


1.0.1 (2016-01-08)
------------------

- Fixed installation from the source tarball on Python 3. [#187]

- Fixed error handling when opening ASDF files not supported by the current
  version of asdf. [#178]

- Fixed parse error that could occur sometimes when YAML data was read from
  a stream. [#183]


1.0.0 (2015-09-18)
------------------

- Initial release.<|MERGE_RESOLUTION|>--- conflicted
+++ resolved
@@ -1,4 +1,3 @@
-<<<<<<< HEAD
 3.0.0 (unreleased)
 ------------------
 
@@ -33,9 +32,8 @@
 - Remove setter for AsdfFile.version. [#1092]
 
 2.10.2 (unreleased)
-=======
+
 2.11.0 (2022-03-15)
->>>>>>> aae8d9ae
 -------------------
 
 - Update minimum jsonschema version to 4.0.1. [#1105]
