<<<<<<< HEAD
3.0.0 (unreleased)
------------------

- Drop support for Python 3.6 and 3.7 [#1043]

- Move support for complex types to Converter. [#1042]

- Move support for large magnitude integer literals to Converter. [#1044]

- Drop support for core/subclass_metadata-1.0.0 and core/constant-1.0.0 tags. [#1045]

- Move support for ExternalArrayReference to Converter. [#1046]

- Move support for ExtensionMetadata, HistoryEntry, and Software to Converter. [#1047]

- Move support for AsdfObject to Converter. [#1048]

- Remove wildcard from Converter tag matchers and handle extra properties. [#1049]

- Add new plugin type for custom schema validators. [#1050]

- Remove all deprecations to be removed in 3.0 (see issue #588). [#1059]

- Remove ignore_version_mismatch, ignore_unrecognized_tag, and ignore_implicit_conversion
  from AsdfFile. [#1060]

- Remove extensions argument from AsdfFile class and open functions. [#1062]

2.8.4 (unreleased)
=======
2.9.2 (2022-02-07)
------------------

- Fix deprecation warnings stemming from the release of pytest 7.0.0. [#1075]

- Fix bug in pytest plugin when schemas are not in a directory named "schemas". [#1076]

2.9.1 (2022-02-03)
------------------

- Fix typo in testing module ``__init__.py`` name. [#1071]

2.9.0 (2022-02-02)
>>>>>>> 66abc5e4
------------------

- Added the capability for tag classes to provide an interface
  to asdf info functionality to obtain information about the
  class attributes rather than appear as an opaque class object.
  [#1052 #1055]

- Fix tag listing when extension is not fully implemented. [#1034]

- Drop support for Python 3.6. [#1054]

- Adjustments to compression plugin tests and documentation. [#1053]

- Update setup.py to raise error if "git submodule update --init" has
  not been run. [#1057]

- Add ability for tags to correspond to multiple schema_uri, with an
  implied allOf among the schema_uris. [#1058, #1069]

- Add the URL of the file being parsed to ``SerializationContext``. [#1065]

- Add ``asdf.testing.helpers`` module with simplified versions of test
  helpers previously available in ``asdf.tests.helpers``. [#1067]

2.8.3 (2021-12-13)
------------------

- Fix more use of 'python' where 'python3' is intended. [#1033]

2.8.2 (2021-12-06)
------------------

- Update documentation to reflect new 2.8 features. [#998]

- Fix array compression for non-native byte order [#1010]

- Fix use of 'python' where 'python3' is intended. [#1026]

- Fix schema URI resolving when the URI prefix is also
  claimed by a legacy extension. [#1029]

- Remove 'name' and 'version' attributes from NDArrayType
  instances. [#1031]

2.8.1 (2021-06-09)
------------------

- Fix bug in block manager when a new block is added to an existing
  file without a block index. [#1000]

2.8.0 (2021-05-12)
------------------

- Add ``yaml_tag_handles`` property to allow definition of custom yaml
  ``%TAG`` handles in the asdf file header. [#963]

- Add new resource mapping API for extending asdf with additional
  schemas. [#819, #828, #843, #846]

- Add global configuration mechanism. [#819, #839, #844, #847]

- Drop support for automatic serialization of subclass
  attributes. [#825]

- Support asdf:// as a URI scheme. [#854, #855]

- Include only extensions used during serialization in
  a file's metadata. [#848, #864]

- Drop support for Python 3.5. [#856]

- Add new extension API to support versioned extensions.
  [#850, #851, #853, #857, #874]

- Permit wildcard in tag validator URIs. [#858, #865]

- Implement support for ASDF Standard 1.6.0.  This version of
  the standard limits mapping keys to string, integer, or
  boolean. [#866]

- Stop removing schema defaults for all ASDF Standard versions,
  and automatically fill defaults only for versions <= 1.5.0. [#860]

- Stop removing keys with ``None`` values from the tree on write.  This
  fixes a long-standing issue where the tree structure is not preserved
  on write, but will break ``ExtensionType`` subclasses that depend on
  this behavior.  Extension developers will need to modify their
  ``to_tree`` methods to check for ``None`` before adding a key to
  the tree (or modify the schema to permit nulls, if that is the
  intention). [#863]

- Deprecated the ``auto_inline`` argument to ``AsdfFile.write_to`` and
  ``AsdfFile.update`` and added ``AsdfConfig.array_inline_threshold``. [#882, #991]

- Add ``edit`` subcommand to asdftool for efficient editing of
  the YAML portion of an ASDF file.  [#873, #922]

- Increase limit on integer literals to signed 64-bit. [#894]

- Remove the ``asdf.test`` method and ``asdf.__githash__`` attribute. [#943]

- Add support for custom compression via extensions. [#931]

- Remove unnecessary ``.tree`` from search result paths. [#954]

- Drop support for bugs in older operating systems and Python versions. [#955]

- Add argument to ``asdftool diff`` that ignores tree nodes that match
  a JMESPath expression. [#956]

- Fix behavior of ``exception`` argument to ``GenericFile.seek_until``. [#980]

- Fix issues in file type detection to allow non-seekable input and
  filenames without recognizable extensions.  Remove the ``asdf.asdf.is_asdf_file``
  function. [#978]

- Update ``asdftool extensions`` and ``asdftool tags`` to incorporate
  the new extension API. [#988]

- Add ``AsdfSearchResult.replace`` method for assigning new values to
  search results. [#981]

- Search for block index starting from end of file. Fixes rare bug when
  a data block contains a block index. [#990]

- Update asdf-standard to 1.6.0 tag. [#993]

2.7.5 (2021-06-09)
------------------

- Fix bug in ``asdf.schema.check_schema`` causing relative references in
  metaschemas to be resolved incorrectly. [#987]

- Fix bug in block manager when a new block is added to an existing
  file without a block index. [#1000]

2.7.4 (2021-04-30)
------------------

- Fix pytest plugin failure under older versions of pytest. [#934]

- Copy array views when the base array is non-contiguous. [#949]

- Prohibit views over FITS arrays that change dtype. [#952]

- Add support for HTTPS URLs and following redirects. [#971]

- Prevent astropy warnings in tests when opening known bad files. [#977]

2.7.3 (2021-02-25)
------------------

- Add pytest plugin options to skip and xfail individual tests
  and xfail the unsupported ndarray-1.0.0 example. [#929]

- Fix bug resulting in invalid strides values for views over
  FITS arrays. [#930]

2.7.2 (2021-01-15)
------------------

- Fix bug causing test collection failures in some environments. [#889]

- Fix bug when decompressing arrays with numpy 1.20.  [#901, #909]

2.7.1 (2020-08-18)
------------------

- Fix bug preventing access to copied array data after
  ``AsdfFile`` is closed. [#869]

2.7.0 (2020-07-23)
------------------

- Fix bug preventing diff of files containing ndarray-1.0.0
  objects in simplified form. [#786]

- Fix bug causing duplicate elements to appear when calling
  ``copy.deepcopy`` on a ``TaggedList``. [#788]

- Improve validator performance by skipping unnecessary step of
  copying schema objects. [#784]

- Fix bug with ``auto_inline`` option where inline blocks
  are not converted to internal when they exceed the threshold. [#802]

- Fix misinterpretation of byte order of blocks stored
  in FITS files. [#810]

- Improve read performance by skipping unnecessary rebuild
  of tagged tree. [#787]

- Add option to ``asdf.open`` and ``fits_embed.AsdfInFits.open``
  that disables validation on read. [#792]

- Fix bugs and code style found by adding F and W ``flake8`` checks. [#797]

- Eliminate warnings in pytest plugin by using ``from_parent``
  when available. [#799]

- Prevent validation of empty tree when ``AsdfFile`` is
  initialized. [#794]

- All warnings now subclass ``asdf.exceptions.AsdfWarning``. [#804]

- Improve warning message when falling back to an older schema,
  and note that fallback behavior will be removed in 3.0. [#806]

- Drop support for jsonschema 2.x. [#807]

- Stop traversing oneOf and anyOf combiners when filling
  or removing default values. [#811]

- Fix bug in version map caching that caused incompatible
  tags to be written under ASDF Standard 1.0.0. [#821]

- Fix bug that corrupted ndarrays when the underlying block
  array was converted to C order on write. [#827]

- Fix bug that produced unreadable ASDF files when an
  ndarray in the tree was both offset and broadcasted. [#827]

- Fix bug preventing validation of default values in
  ``schema.check_schema``. [#785]

- Add option to disable validation of schema default values
  in the pytest plugin. [#831]

- Prevent errors when extension metadata contains additional
  properties. [#832]

2.6.0 (2020-04-22)
------------------

- AsdfDeprecationWarning now subclasses DeprecationWarning. [#710]

- Resolve external references in custom schemas, and deprecate
  asdf.schema.load_custom_schema.  [#738]

- Add ``asdf.info`` for displaying a summary of a tree, and
  ``AsdfFile.search`` for searching a tree. [#736]

- Add pytest plugin option to skip warning when a tag is
  unrecognized. [#771]

- Fix generic_io ``read_blocks()`` reading past the requested size [#773]

- Add support for ASDF Standard 1.5.0, which includes several new
  transform schemas. [#776]

- Enable validation and serialization of previously unhandled numpy
  scalar types. [#778]

- Fix handling of trees containing implicit internal references and
  reference cycles.  Eliminate need to call ``yamlutil.custom_tree_to_tagged_tree``
  and ``yamlutil.tagged_tree_to_custom_tree`` from extension code,
  and allow ``ExtensionType`` subclasses to return generators. [#777]

- Fix bug preventing history entries when a file was previously
  saved without them. [#779]

- Update developer overview documentation to describe design of changes
  to handle internal references and reference cycles. [#781]

2.5.2 (2020-02-28)
------------------

- Add a developer overview document to help understand how ASDF works
  internally. Still a work in progress. [#730]

- Remove unnecessary dependency on six. [#739]

- Add developer documentation on schema versioning, additional
  schema and extension-related tests, and fix a variety of
  issues in ``AsdfType`` subclasses. [#750]

- Update asdf-standard to include schemas that were previously
  missing from 1.4.0 version maps.  [#767]

- Simplify example in README.rst [#763]

2.5.1 (2020-01-07)
------------------

- Fix bug in test causing failure when test suite is run against
  an installed asdf package. [#732]

2.5.0 (2019-12-23)
------------------

- Added asdf-standard 1.4.0 to the list of supported versions. [#704]
- Fix load_schema LRU cache memory usage issue [#682]
- Add convenience method for fetching the default resolver [#682]

- ``SpecItem`` and ``Spec`` were deprecated  in ``semantic_version``
  and were replaced with ``SimpleSpec``. [#715]

- Pinned the minimum required ``semantic_version`` to 2.8. [#715]

- Fix bug causing segfault after update of a memory-mapped file. [#716]

2.4.2 (2019-08-29)
------------------

- Limit the version of ``semantic_version`` to <=2.6.0 to work
  around a Deprecation warning. [#700]

2.4.1 (2019-08-27)
------------------

- Define the ``in`` operator for top-level ``AsdfFile`` objects. [#623]

- Overhaul packaging infrastructure. Remove use of ``astropy_helpers``. [#670]

- Automatically register schema tester plugin. Do not enable schema tests by
  default. Add configuration setting and command line option to enable schema
  tests. [#676]

- Enable handling of subclasses of known custom types by using decorators for
  convenience. [#563]

- Add support for jsonschema 3.x. [#684]

2.3.4 (unreleased)
------------------

- Fix bug in ``NDArrayType.__len__``.  It must be a method, not a
  property. [#673]

2.3.3 (2019-04-02)
------------------

- Pass ``ignore_unrecognized_tag`` setting through to ASDF-in-FITS. [#650]

- Use ``$schema`` keyword if available to determine meta-schema to use when
  testing whether schemas themselves are valid. [#654]

- Take into account resolvers from installed extensions when loading schemas
  for validation. [#655]

- Fix compatibility issue with new release of ``pyyaml`` (version 5.1). [#662]

- Allow use of ``pathlib.Path`` objects for ``custom_schema`` option. [#663]

2.3.2 (2019-02-19)
------------------

- Fix bug that occurs when comparing installed extension version with that
  found in file. [#641]

2.3.1 (2018-12-20)
------------------

- Provide source information for ``AsdfDeprecationWarning`` that come from
  extensions from external packages. [#629]

- Ensure that top-level accesses to the tree outside a closed context handler
  result in an ``OSError``. [#628]

- Fix the way ``generic_io`` handles URIs and paths on Windows. [#632]

- Fix bug in ``asdftool`` that prevented ``extract`` command from being
  visible. [#633]

2.3.0 (2018-11-28)
------------------

- Storage of arbitrary precision integers is now provided by
  ``asdf.IntegerType``.  Reading a file with integer literals that are too
  large now causes only a warning instead of a validation error. This is to
  provide backwards compatibility for files that were created with a buggy
  version of ASDF (see #553 below). [#566]

- Remove WCS tags. These are now provided by the `gwcs package
  <https://github.com/spacetelescope/gwcs>`_. [#593]

- Deprecate the ``asdf.asdftypes`` module in favor of ``asdf.types``. [#611]

- Support use of ``pathlib.Path`` with ``asdf.open`` and ``AsdfFile.write_to``.
  [#617]

- Update ASDF Standard submodule to version 1.3.0.

2.2.1 (2018-11-15)
------------------

- Fix an issue with the README that caused sporadic installation failures and
  also prevented the long description from being rendered on pypi. [#607]

2.2.0 (2018-11-14)
------------------

- Add new parameter ``lazy_load`` to ``AsdfFile.open``. It is ``True`` by
  default and preserves the default behavior. ``False`` detaches the
  loaded tree from the underlying file: all blocks are fully read and
  numpy arrays are materialized. Thus it becomes safe to close the file
  and continue using ``AsdfFile.tree``. However, ``copy_arrays`` parameter
  is still effective and the active memory maps may still require the file
  to stay open in case ``copy_arrays`` is ``False``. [#573]

- Add ``AsdfConversionWarning`` for failures to convert ASDF tree into custom
  types. This warning is converted to an error when using
  ``assert_roundtrip_tree`` for tests. [#583]

- Deprecate ``asdf.AsdfFile.open`` in favor of ``asdf.open``. [#579]

- Add readonly protection to memory mapped arrays when the underlying file
  handle is readonly. [#579]

2.1.2 (2018-11-13)
------------------

- Make sure that all types corresponding to core tags are added to the type
  index before any others. This fixes a bug that was related to the way that
  subclass tags were overwritten by external extensions. [#598]

2.1.1 (2018-11-01)
------------------

- Make sure extension metadata is written even when constructing the ASDF tree
  on-the-fly. [#549]

- Fix large integer validation when storing `numpy` integer literals in the
  tree. [#553]

- Fix bug that caused subclass of external type to be serialized by the wrong
  tag. [#560]

- Fix bug that occurred when attempting to open invalid file but Astropy import
  fails while checking for ASDF-in-FITS. [#562]

- Fix bug that caused tree creation to fail when unable to locate a schema file
  for an unknown tag. This now simply causes a warning, and the offending node
  is converted to basic Python data structures. [#571]

2.1.0 (2018-09-25)
------------------

- Add API function for retrieving history entries. [#501]

- Store ASDF-in-FITS data inside a 1x1 BINTABLE HDU. [#519]

- Allow implicit conversion of ``namedtuple`` into serializable types. [#534]

- Fix bug that prevented use of ASDF-in-FITS with HDUs that have names with
  underscores. [#543]

- Add option to ``generic_io.get_file`` to close underlying file handle. [#544]

- Add top-level ``keys`` method to ``AsdfFile`` to access tree keys. [#545]

2.0.3 (2018-09-06)
------------------

- Update asdf-standard to reflect more stringent (and, consequently, more
  correct) requirements on the formatting of complex numbers. [#526]

- Fix bug with dangling file handle when using ASDF-in-FITS. [#533]

- Fix bug that prevented fortran-order arrays from being serialized properly.
  [#539]

2.0.2 (2018-07-27)
------------------

- Allow serialization of broadcasted ``numpy`` arrays. [#507]

- Fix bug that caused result of ``set_array_compression`` to be overwritten by
  ``all_array_compression`` argument to ``write_to``. [#510]

- Add workaround for Python OSX write limit bug
  (see https://bugs.python.org/issue24658). [#521]

- Fix bug with custom schema validation when using out-of-line definitions in
  schema file. [#522]

2.0.1 (2018-05-08)
------------------

- Allow test suite to run even when package is not installed. [#502]

2.0.0 (2018-04-19)
------------------

- Astropy-specific tags have moved to Astropy core package. [#359]

- ICRSCoord tag has moved to Astropy core package. [#401]

- Remove support for Python 2. [#409]

- Create ``pytest`` plugin to be used for testing schema files. [#425]

- Add metadata about extensions used to create a file to the history section of
  the file itself. [#475]

- Remove hard dependency on Astropy. It is still required for testing, and for
  processing ASDF-in-FITS files. [#476]

- Add command for extracting ASDF extension from ASDF-in-FITS file and
  converting it to a pure ASDF file. [#477]

- Add command for removing ASDF extension from ASDF-in-FITS file. [#480]

- Add an ``ExternalArrayReference`` type for referencing arrays in external
  files. [#400]

- Improve the way URIs are detected for ASDF-in-FITS files in order to fix bug
  with reading gzipped ASDF-in-FITS files. [#416]

- Explicitly disallow access to entire tree for ASDF file objects that have
  been closed. [#407]

- Install and load extensions using ``setuptools`` entry points. [#384]

- Automatically initialize ``asdf-standard`` submodule in ``setup.py``. [#398]

- Allow foreign tags to be resolved in schemas and files. Deprecate
  ``tag_to_schema_resolver`` property for ``AsdfFile`` and
  ``AsdfExtensionList``. [#399]

- Fix bug that caused serialized FITS tables to be duplicated in embedded ASDF
  HDU. [#411]

- Create and use a new non-standard FITS extension instead of ImageHDU for
  storing ASDF files embedded in FITS. Explicitly remove support for the
  ``.update`` method of ``AsdfInFits``, even though it didn't appear to be
  working previously. [#412]

- Allow package to be imported and used from source directory and builds in
  development mode. [#420]

- Add command to ``asdftool`` for querying installed extensions. [#418]

- Implement optional top-level validation pass using custom schema. This can be
  used to ensure that particular ASDF files follow custom conventions beyond
  those enforced by the standard. [#442]

- Remove restrictions affecting top-level attributes ``data``, ``wcs``, and
  ``fits``. Bump top-level ASDF schema version to v1.1.0. [#444]

1.3.3 (2018-03-01)
------------------

- Update test infrastructure to rely on new Astropy v3.0 plugins. [#461]

- Disable use of 2to3. This was causing test failures on Debian builds. [#463]

1.3.2 (2018-02-22)
------------------

- Updates to allow this version of ASDF to be compatible with Astropy v3.0.
  [#450]

- Remove tests that are no longer relevant due to latest updates to Astropy's
  testing infrastructure. [#458]

1.3.1 (2017-11-02)
------------------

- Relax requirement on ``semantic_version`` version to 2.3.1. [#361]

- Fix bug when retrieving file format version from new ASDF file. [#365]

- Fix bug when duplicating inline arrays. [#370]

- Allow tag references using the tag URI scheme to be resolved in schema files.
  [#371]

1.3.0 (2017-10-24)
------------------

- Fixed a bug in reading data from an "http:" url. [#231]

- Implements v 1.1.0 of the asdf schemas. [#233]

- Added a function ``is_asdf_file`` which inspects the input and
  returns ``True`` or ``False``. [#239]

- The ``open`` method of ``AsdfInFits`` now accepts URIs and open file handles
  in addition to HDULists. The ``open`` method of ``AsdfFile`` will now try to
  parse the given URI or file handle as ``AsdfInFits`` if it is not obviously a
  regular ASDF file. [#241]

- Updated WCS frame fields ``obsgeoloc`` and ``obsgeovel`` to reflect recent
  updates in ``astropy`` that changed representation from ``Quantity`` to
  ``CartesianRepresentation``. Updated to reflect ``astropy`` change that
  combines ``galcen_ra`` and ``galcen_dec`` into ``galcen_coord``. Added
  support for new field ``galcen_v_sun``. Added support for required module
  versions for tag classes. [#244]

- Added support for ``lz4`` compression algorithm [#258]. Also added support
  for using a different compression algorithm for writing out a file than the
  one that was used for reading the file (e.g. to convert blocks to use a
  different compression algorithm) [#257]

- Tag classes may now use an optional ``supported_versions`` attribute to
  declare exclusive support for particular versions of the corresponding
  schema. If this attribute is omitted (as it is for most existing tag
  classes), the tag is assumed to be compatible with all versions of the
  corresponding schema. If ``supported_versions`` is provided, the tag class
  implementation can include code that is conditioned on the schema version. If
  an incompatible schema is encountered, or if deserialization of the tagged
  object fails with an exception, a raw Python data structure will be returned.
  [#272]

- Added option to ``AsdfFile.open`` to allow suppression of warning messages
  when mismatched schema versions are encountered. [#294]

- Added a diff tool to ``asdftool`` to allow for visual comparison of pairs of
  ASDF files. [#286]

- Added command to ``asdftool`` to display available tags. [#303]

- When possible, display name of ASDF file that caused version mismatch
  warning. [#306]

- Issue a warning when an unrecognized tag is encountered. [#295] This warning
  is silenced by default, but can be enabled with a parameter to the
  ``AsdfFile`` constructor, or to ``AsdfFile.open``. Also added an option for
  ignoring warnings from unrecognized schema tags. [#319]

- Fix bug with loading JSON schemas in Python 3.5. [#317]

- Remove all remnants of support for Python 2.6. [#333]

- Fix issues with the type index used for writing out ASDF files. This ensures
  that items in the type index are not inadvertently overwritten by later
  versions of the same type. It also makes sure that schema example tests run
  against the correct version of the ASDF standard. [#350]

- Update time schema to reflect changes in astropy. This fixes an outstanding
  bug. [#343]

- Add ``copy_arrays`` option to ``asdf.open`` to control whether or not
  underlying array data should be memory mapped, if possible. [#355]

- Allow the tree to be accessed using top-level ``__getitem__`` and
  ``__setitem__``. [#352]

1.2.1(2016-11-07)
-----------------

- Make asdf conditionally dependent on the version of astropy to allow
  running it with older versions of astropy. [#228]

1.2.0(2016-10-04)
-----------------

- Added Tabular model. [#214]

- Forced new blocks to be contiguous [#221]

- Rewrote code which tags complex objects [#223]

- Fixed version error message [#224]

1.0.5 (2016-06-28)
------------------

- Fixed a memory leak when reading wcs that grew memory to over 10 Gb. [#200]

1.0.4 (2016-05-25)
------------------

- Added wrapper class for astropy.core.Time, TaggedTime. [#198]


1.0.2 (2016-02-29)
------------------

- Renamed package to ASDF. [#190]

- Stopped support for Python 2.6 [#191]


1.0.1 (2016-01-08)
------------------

- Fixed installation from the source tarball on Python 3. [#187]

- Fixed error handling when opening ASDF files not supported by the current
  version of asdf. [#178]

- Fixed parse error that could occur sometimes when YAML data was read from
  a stream. [#183]


1.0.0 (2015-09-18)
------------------

- Initial release.<|MERGE_RESOLUTION|>--- conflicted
+++ resolved
@@ -1,4 +1,3 @@
-<<<<<<< HEAD
 3.0.0 (unreleased)
 ------------------
 
@@ -27,8 +26,6 @@
 
 - Remove extensions argument from AsdfFile class and open functions. [#1062]
 
-2.8.4 (unreleased)
-=======
 2.9.2 (2022-02-07)
 ------------------
 
@@ -42,7 +39,6 @@
 - Fix typo in testing module ``__init__.py`` name. [#1071]
 
 2.9.0 (2022-02-02)
->>>>>>> 66abc5e4
 ------------------
 
 - Added the capability for tag classes to provide an interface
