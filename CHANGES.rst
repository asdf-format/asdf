--- conflicted
+++ resolved
@@ -1,4 +1,3 @@
-<<<<<<< HEAD
 3.0.0 (unreleased)
 ------------------
 
@@ -26,12 +25,11 @@
   from AsdfFile. [#1060]
 
 - Remove extensions argument from AsdfFile class and open functions. [#1062]
-=======
+
 2.10.0 (unreleased)
 -------------------
 
 - Replace asdf-standard submodule with pypi package. [#1079]
->>>>>>> 8fe09f08
 
 2.9.2 (2022-02-07)
 ------------------
