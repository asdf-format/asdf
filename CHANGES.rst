2.10.1 (unreleased)
-------------------

<<<<<<< HEAD
- Bugfix for roman_datamodels use of ``fits_embed`` [#1097]
=======
- Bugfix for circular build dependency for asdf. [#1094]
- Fix small bug with handling multiple schema uris per tag. [#1095]
>>>>>>> 02e0a835

2.10.0 (2022-02-17)
-------------------

- Replace asdf-standard submodule with pypi package. [#1079]

2.9.2 (2022-02-07)
------------------

- Fix deprecation warnings stemming from the release of pytest 7.0.0. [#1075]

- Fix bug in pytest plugin when schemas are not in a directory named "schemas". [#1076]

2.9.1 (2022-02-03)
------------------

- Fix typo in testing module ``__init__.py`` name. [#1071]

2.9.0 (2022-02-02)
------------------

- Added the capability for tag classes to provide an interface
  to asdf info functionality to obtain information about the
  class attributes rather than appear as an opaque class object.
  [#1052 #1055]

- Fix tag listing when extension is not fully implemented. [#1034]

- Drop support for Python 3.6. [#1054]

- Adjustments to compression plugin tests and documentation. [#1053]

- Update setup.py to raise error if "git submodule update --init" has
  not been run. [#1057]

- Add ability for tags to correspond to multiple schema_uri, with an
  implied allOf among the schema_uris. [#1058, #1069]

- Add the URL of the file being parsed to ``SerializationContext``. [#1065]

- Add ``asdf.testing.helpers`` module with simplified versions of test
  helpers previously available in ``asdf.tests.helpers``. [#1067]

2.8.3 (2021-12-13)
------------------

- Fix more use of 'python' where 'python3' is intended. [#1033]

2.8.2 (2021-12-06)
------------------

- Update documentation to reflect new 2.8 features. [#998]

- Fix array compression for non-native byte order [#1010]

- Fix use of 'python' where 'python3' is intended. [#1026]

- Fix schema URI resolving when the URI prefix is also
  claimed by a legacy extension. [#1029]

- Remove 'name' and 'version' attributes from NDArrayType
  instances. [#1031]

2.8.1 (2021-06-09)
------------------

- Fix bug in block manager when a new block is added to an existing
  file without a block index. [#1000]

2.8.0 (2021-05-12)
------------------

- Add ``yaml_tag_handles`` property to allow definition of custom yaml
  ``%TAG`` handles in the asdf file header. [#963]

- Add new resource mapping API for extending asdf with additional
  schemas. [#819, #828, #843, #846]

- Add global configuration mechanism. [#819, #839, #844, #847]

- Drop support for automatic serialization of subclass
  attributes. [#825]

- Support asdf:// as a URI scheme. [#854, #855]

- Include only extensions used during serialization in
  a file's metadata. [#848, #864]

- Drop support for Python 3.5. [#856]

- Add new extension API to support versioned extensions.
  [#850, #851, #853, #857, #874]

- Permit wildcard in tag validator URIs. [#858, #865]

- Implement support for ASDF Standard 1.6.0.  This version of
  the standard limits mapping keys to string, integer, or
  boolean. [#866]

- Stop removing schema defaults for all ASDF Standard versions,
  and automatically fill defaults only for versions <= 1.5.0. [#860]

- Stop removing keys with ``None`` values from the tree on write.  This
  fixes a long-standing issue where the tree structure is not preserved
  on write, but will break ``ExtensionType`` subclasses that depend on
  this behavior.  Extension developers will need to modify their
  ``to_tree`` methods to check for ``None`` before adding a key to
  the tree (or modify the schema to permit nulls, if that is the
  intention). [#863]

- Deprecated the ``auto_inline`` argument to ``AsdfFile.write_to`` and
  ``AsdfFile.update`` and added ``AsdfConfig.array_inline_threshold``. [#882, #991]

- Add ``edit`` subcommand to asdftool for efficient editing of
  the YAML portion of an ASDF file.  [#873, #922]

- Increase limit on integer literals to signed 64-bit. [#894]

- Remove the ``asdf.test`` method and ``asdf.__githash__`` attribute. [#943]

- Add support for custom compression via extensions. [#931]

- Remove unnecessary ``.tree`` from search result paths. [#954]

- Drop support for bugs in older operating systems and Python versions. [#955]

- Add argument to ``asdftool diff`` that ignores tree nodes that match
  a JMESPath expression. [#956]

- Fix behavior of ``exception`` argument to ``GenericFile.seek_until``. [#980]

- Fix issues in file type detection to allow non-seekable input and
  filenames without recognizable extensions.  Remove the ``asdf.asdf.is_asdf_file``
  function. [#978]

- Update ``asdftool extensions`` and ``asdftool tags`` to incorporate
  the new extension API. [#988]

- Add ``AsdfSearchResult.replace`` method for assigning new values to
  search results. [#981]

- Search for block index starting from end of file. Fixes rare bug when
  a data block contains a block index. [#990]

- Update asdf-standard to 1.6.0 tag. [#993]

2.7.5 (2021-06-09)
------------------

- Fix bug in ``asdf.schema.check_schema`` causing relative references in
  metaschemas to be resolved incorrectly. [#987]

- Fix bug in block manager when a new block is added to an existing
  file without a block index. [#1000]

2.7.4 (2021-04-30)
------------------

- Fix pytest plugin failure under older versions of pytest. [#934]

- Copy array views when the base array is non-contiguous. [#949]

- Prohibit views over FITS arrays that change dtype. [#952]

- Add support for HTTPS URLs and following redirects. [#971]

- Prevent astropy warnings in tests when opening known bad files. [#977]

2.7.3 (2021-02-25)
------------------

- Add pytest plugin options to skip and xfail individual tests
  and xfail the unsupported ndarray-1.0.0 example. [#929]

- Fix bug resulting in invalid strides values for views over
  FITS arrays. [#930]

2.7.2 (2021-01-15)
------------------

- Fix bug causing test collection failures in some environments. [#889]

- Fix bug when decompressing arrays with numpy 1.20.  [#901, #909]

2.7.1 (2020-08-18)
------------------

- Fix bug preventing access to copied array data after
  ``AsdfFile`` is closed. [#869]

2.7.0 (2020-07-23)
------------------

- Fix bug preventing diff of files containing ndarray-1.0.0
  objects in simplified form. [#786]

- Fix bug causing duplicate elements to appear when calling
  ``copy.deepcopy`` on a ``TaggedList``. [#788]

- Improve validator performance by skipping unnecessary step of
  copying schema objects. [#784]

- Fix bug with ``auto_inline`` option where inline blocks
  are not converted to internal when they exceed the threshold. [#802]

- Fix misinterpretation of byte order of blocks stored
  in FITS files. [#810]

- Improve read performance by skipping unnecessary rebuild
  of tagged tree. [#787]

- Add option to ``asdf.open`` and ``fits_embed.AsdfInFits.open``
  that disables validation on read. [#792]

- Fix bugs and code style found by adding F and W ``flake8`` checks. [#797]

- Eliminate warnings in pytest plugin by using ``from_parent``
  when available. [#799]

- Prevent validation of empty tree when ``AsdfFile`` is
  initialized. [#794]

- All warnings now subclass ``asdf.exceptions.AsdfWarning``. [#804]

- Improve warning message when falling back to an older schema,
  and note that fallback behavior will be removed in 3.0. [#806]

- Drop support for jsonschema 2.x. [#807]

- Stop traversing oneOf and anyOf combiners when filling
  or removing default values. [#811]

- Fix bug in version map caching that caused incompatible
  tags to be written under ASDF Standard 1.0.0. [#821]

- Fix bug that corrupted ndarrays when the underlying block
  array was converted to C order on write. [#827]

- Fix bug that produced unreadable ASDF files when an
  ndarray in the tree was both offset and broadcasted. [#827]

- Fix bug preventing validation of default values in
  ``schema.check_schema``. [#785]

- Add option to disable validation of schema default values
  in the pytest plugin. [#831]

- Prevent errors when extension metadata contains additional
  properties. [#832]

2.6.0 (2020-04-22)
------------------

- AsdfDeprecationWarning now subclasses DeprecationWarning. [#710]

- Resolve external references in custom schemas, and deprecate
  asdf.schema.load_custom_schema.  [#738]

- Add ``asdf.info`` for displaying a summary of a tree, and
  ``AsdfFile.search`` for searching a tree. [#736]

- Add pytest plugin option to skip warning when a tag is
  unrecognized. [#771]

- Fix generic_io ``read_blocks()`` reading past the requested size [#773]

- Add support for ASDF Standard 1.5.0, which includes several new
  transform schemas. [#776]

- Enable validation and serialization of previously unhandled numpy
  scalar types. [#778]

- Fix handling of trees containing implicit internal references and
  reference cycles.  Eliminate need to call ``yamlutil.custom_tree_to_tagged_tree``
  and ``yamlutil.tagged_tree_to_custom_tree`` from extension code,
  and allow ``ExtensionType`` subclasses to return generators. [#777]

- Fix bug preventing history entries when a file was previously
  saved without them. [#779]

- Update developer overview documentation to describe design of changes
  to handle internal references and reference cycles. [#781]

2.5.2 (2020-02-28)
------------------

- Add a developer overview document to help understand how ASDF works
  internally. Still a work in progress. [#730]

- Remove unnecessary dependency on six. [#739]

- Add developer documentation on schema versioning, additional
  schema and extension-related tests, and fix a variety of
  issues in ``AsdfType`` subclasses. [#750]

- Update asdf-standard to include schemas that were previously
  missing from 1.4.0 version maps.  [#767]

- Simplify example in README.rst [#763]

2.5.1 (2020-01-07)
------------------

- Fix bug in test causing failure when test suite is run against
  an installed asdf package. [#732]

2.5.0 (2019-12-23)
------------------

- Added asdf-standard 1.4.0 to the list of supported versions. [#704]
- Fix load_schema LRU cache memory usage issue [#682]
- Add convenience method for fetching the default resolver [#682]

- ``SpecItem`` and ``Spec`` were deprecated  in ``semantic_version``
  and were replaced with ``SimpleSpec``. [#715]

- Pinned the minimum required ``semantic_version`` to 2.8. [#715]

- Fix bug causing segfault after update of a memory-mapped file. [#716]

2.4.2 (2019-08-29)
------------------

- Limit the version of ``semantic_version`` to <=2.6.0 to work
  around a Deprecation warning. [#700]

2.4.1 (2019-08-27)
------------------

- Define the ``in`` operator for top-level ``AsdfFile`` objects. [#623]

- Overhaul packaging infrastructure. Remove use of ``astropy_helpers``. [#670]

- Automatically register schema tester plugin. Do not enable schema tests by
  default. Add configuration setting and command line option to enable schema
  tests. [#676]

- Enable handling of subclasses of known custom types by using decorators for
  convenience. [#563]

- Add support for jsonschema 3.x. [#684]

2.3.4 (unreleased)
------------------

- Fix bug in ``NDArrayType.__len__``.  It must be a method, not a
  property. [#673]

2.3.3 (2019-04-02)
------------------

- Pass ``ignore_unrecognized_tag`` setting through to ASDF-in-FITS. [#650]

- Use ``$schema`` keyword if available to determine meta-schema to use when
  testing whether schemas themselves are valid. [#654]

- Take into account resolvers from installed extensions when loading schemas
  for validation. [#655]

- Fix compatibility issue with new release of ``pyyaml`` (version 5.1). [#662]

- Allow use of ``pathlib.Path`` objects for ``custom_schema`` option. [#663]

2.3.2 (2019-02-19)
------------------

- Fix bug that occurs when comparing installed extension version with that
  found in file. [#641]

2.3.1 (2018-12-20)
------------------

- Provide source information for ``AsdfDeprecationWarning`` that come from
  extensions from external packages. [#629]

- Ensure that top-level accesses to the tree outside a closed context handler
  result in an ``OSError``. [#628]

- Fix the way ``generic_io`` handles URIs and paths on Windows. [#632]

- Fix bug in ``asdftool`` that prevented ``extract`` command from being
  visible. [#633]

2.3.0 (2018-11-28)
------------------

- Storage of arbitrary precision integers is now provided by
  ``asdf.IntegerType``.  Reading a file with integer literals that are too
  large now causes only a warning instead of a validation error. This is to
  provide backwards compatibility for files that were created with a buggy
  version of ASDF (see #553 below). [#566]

- Remove WCS tags. These are now provided by the `gwcs package
  <https://github.com/spacetelescope/gwcs>`_. [#593]

- Deprecate the ``asdf.asdftypes`` module in favor of ``asdf.types``. [#611]

- Support use of ``pathlib.Path`` with ``asdf.open`` and ``AsdfFile.write_to``.
  [#617]

- Update ASDF Standard submodule to version 1.3.0.

2.2.1 (2018-11-15)
------------------

- Fix an issue with the README that caused sporadic installation failures and
  also prevented the long description from being rendered on pypi. [#607]

2.2.0 (2018-11-14)
------------------

- Add new parameter ``lazy_load`` to ``AsdfFile.open``. It is ``True`` by
  default and preserves the default behavior. ``False`` detaches the
  loaded tree from the underlying file: all blocks are fully read and
  numpy arrays are materialized. Thus it becomes safe to close the file
  and continue using ``AsdfFile.tree``. However, ``copy_arrays`` parameter
  is still effective and the active memory maps may still require the file
  to stay open in case ``copy_arrays`` is ``False``. [#573]

- Add ``AsdfConversionWarning`` for failures to convert ASDF tree into custom
  types. This warning is converted to an error when using
  ``assert_roundtrip_tree`` for tests. [#583]

- Deprecate ``asdf.AsdfFile.open`` in favor of ``asdf.open``. [#579]

- Add readonly protection to memory mapped arrays when the underlying file
  handle is readonly. [#579]

2.1.2 (2018-11-13)
------------------

- Make sure that all types corresponding to core tags are added to the type
  index before any others. This fixes a bug that was related to the way that
  subclass tags were overwritten by external extensions. [#598]

2.1.1 (2018-11-01)
------------------

- Make sure extension metadata is written even when constructing the ASDF tree
  on-the-fly. [#549]

- Fix large integer validation when storing `numpy` integer literals in the
  tree. [#553]

- Fix bug that caused subclass of external type to be serialized by the wrong
  tag. [#560]

- Fix bug that occurred when attempting to open invalid file but Astropy import
  fails while checking for ASDF-in-FITS. [#562]

- Fix bug that caused tree creation to fail when unable to locate a schema file
  for an unknown tag. This now simply causes a warning, and the offending node
  is converted to basic Python data structures. [#571]

2.1.0 (2018-09-25)
------------------

- Add API function for retrieving history entries. [#501]

- Store ASDF-in-FITS data inside a 1x1 BINTABLE HDU. [#519]

- Allow implicit conversion of ``namedtuple`` into serializable types. [#534]

- Fix bug that prevented use of ASDF-in-FITS with HDUs that have names with
  underscores. [#543]

- Add option to ``generic_io.get_file`` to close underlying file handle. [#544]

- Add top-level ``keys`` method to ``AsdfFile`` to access tree keys. [#545]

2.0.3 (2018-09-06)
------------------

- Update asdf-standard to reflect more stringent (and, consequently, more
  correct) requirements on the formatting of complex numbers. [#526]

- Fix bug with dangling file handle when using ASDF-in-FITS. [#533]

- Fix bug that prevented fortran-order arrays from being serialized properly.
  [#539]

2.0.2 (2018-07-27)
------------------

- Allow serialization of broadcasted ``numpy`` arrays. [#507]

- Fix bug that caused result of ``set_array_compression`` to be overwritten by
  ``all_array_compression`` argument to ``write_to``. [#510]

- Add workaround for Python OSX write limit bug
  (see https://bugs.python.org/issue24658). [#521]

- Fix bug with custom schema validation when using out-of-line definitions in
  schema file. [#522]

2.0.1 (2018-05-08)
------------------

- Allow test suite to run even when package is not installed. [#502]

2.0.0 (2018-04-19)
------------------

- Astropy-specific tags have moved to Astropy core package. [#359]

- ICRSCoord tag has moved to Astropy core package. [#401]

- Remove support for Python 2. [#409]

- Create ``pytest`` plugin to be used for testing schema files. [#425]

- Add metadata about extensions used to create a file to the history section of
  the file itself. [#475]

- Remove hard dependency on Astropy. It is still required for testing, and for
  processing ASDF-in-FITS files. [#476]

- Add command for extracting ASDF extension from ASDF-in-FITS file and
  converting it to a pure ASDF file. [#477]

- Add command for removing ASDF extension from ASDF-in-FITS file. [#480]

- Add an ``ExternalArrayReference`` type for referencing arrays in external
  files. [#400]

- Improve the way URIs are detected for ASDF-in-FITS files in order to fix bug
  with reading gzipped ASDF-in-FITS files. [#416]

- Explicitly disallow access to entire tree for ASDF file objects that have
  been closed. [#407]

- Install and load extensions using ``setuptools`` entry points. [#384]

- Automatically initialize ``asdf-standard`` submodule in ``setup.py``. [#398]

- Allow foreign tags to be resolved in schemas and files. Deprecate
  ``tag_to_schema_resolver`` property for ``AsdfFile`` and
  ``AsdfExtensionList``. [#399]

- Fix bug that caused serialized FITS tables to be duplicated in embedded ASDF
  HDU. [#411]

- Create and use a new non-standard FITS extension instead of ImageHDU for
  storing ASDF files embedded in FITS. Explicitly remove support for the
  ``.update`` method of ``AsdfInFits``, even though it didn't appear to be
  working previously. [#412]

- Allow package to be imported and used from source directory and builds in
  development mode. [#420]

- Add command to ``asdftool`` for querying installed extensions. [#418]

- Implement optional top-level validation pass using custom schema. This can be
  used to ensure that particular ASDF files follow custom conventions beyond
  those enforced by the standard. [#442]

- Remove restrictions affecting top-level attributes ``data``, ``wcs``, and
  ``fits``. Bump top-level ASDF schema version to v1.1.0. [#444]

1.3.3 (2018-03-01)
------------------

- Update test infrastructure to rely on new Astropy v3.0 plugins. [#461]

- Disable use of 2to3. This was causing test failures on Debian builds. [#463]

1.3.2 (2018-02-22)
------------------

- Updates to allow this version of ASDF to be compatible with Astropy v3.0.
  [#450]

- Remove tests that are no longer relevant due to latest updates to Astropy's
  testing infrastructure. [#458]

1.3.1 (2017-11-02)
------------------

- Relax requirement on ``semantic_version`` version to 2.3.1. [#361]

- Fix bug when retrieving file format version from new ASDF file. [#365]

- Fix bug when duplicating inline arrays. [#370]

- Allow tag references using the tag URI scheme to be resolved in schema files.
  [#371]

1.3.0 (2017-10-24)
------------------

- Fixed a bug in reading data from an "http:" url. [#231]

- Implements v 1.1.0 of the asdf schemas. [#233]

- Added a function ``is_asdf_file`` which inspects the input and
  returns ``True`` or ``False``. [#239]

- The ``open`` method of ``AsdfInFits`` now accepts URIs and open file handles
  in addition to HDULists. The ``open`` method of ``AsdfFile`` will now try to
  parse the given URI or file handle as ``AsdfInFits`` if it is not obviously a
  regular ASDF file. [#241]

- Updated WCS frame fields ``obsgeoloc`` and ``obsgeovel`` to reflect recent
  updates in ``astropy`` that changed representation from ``Quantity`` to
  ``CartesianRepresentation``. Updated to reflect ``astropy`` change that
  combines ``galcen_ra`` and ``galcen_dec`` into ``galcen_coord``. Added
  support for new field ``galcen_v_sun``. Added support for required module
  versions for tag classes. [#244]

- Added support for ``lz4`` compression algorithm [#258]. Also added support
  for using a different compression algorithm for writing out a file than the
  one that was used for reading the file (e.g. to convert blocks to use a
  different compression algorithm) [#257]

- Tag classes may now use an optional ``supported_versions`` attribute to
  declare exclusive support for particular versions of the corresponding
  schema. If this attribute is omitted (as it is for most existing tag
  classes), the tag is assumed to be compatible with all versions of the
  corresponding schema. If ``supported_versions`` is provided, the tag class
  implementation can include code that is conditioned on the schema version. If
  an incompatible schema is encountered, or if deserialization of the tagged
  object fails with an exception, a raw Python data structure will be returned.
  [#272]

- Added option to ``AsdfFile.open`` to allow suppression of warning messages
  when mismatched schema versions are encountered. [#294]

- Added a diff tool to ``asdftool`` to allow for visual comparison of pairs of
  ASDF files. [#286]

- Added command to ``asdftool`` to display available tags. [#303]

- When possible, display name of ASDF file that caused version mismatch
  warning. [#306]

- Issue a warning when an unrecognized tag is encountered. [#295] This warning
  is silenced by default, but can be enabled with a parameter to the
  ``AsdfFile`` constructor, or to ``AsdfFile.open``. Also added an option for
  ignoring warnings from unrecognized schema tags. [#319]

- Fix bug with loading JSON schemas in Python 3.5. [#317]

- Remove all remnants of support for Python 2.6. [#333]

- Fix issues with the type index used for writing out ASDF files. This ensures
  that items in the type index are not inadvertently overwritten by later
  versions of the same type. It also makes sure that schema example tests run
  against the correct version of the ASDF standard. [#350]

- Update time schema to reflect changes in astropy. This fixes an outstanding
  bug. [#343]

- Add ``copy_arrays`` option to ``asdf.open`` to control whether or not
  underlying array data should be memory mapped, if possible. [#355]

- Allow the tree to be accessed using top-level ``__getitem__`` and
  ``__setitem__``. [#352]

1.2.1(2016-11-07)
-----------------

- Make asdf conditionally dependent on the version of astropy to allow
  running it with older versions of astropy. [#228]

1.2.0(2016-10-04)
-----------------

- Added Tabular model. [#214]

- Forced new blocks to be contiguous [#221]

- Rewrote code which tags complex objects [#223]

- Fixed version error message [#224]

1.0.5 (2016-06-28)
------------------

- Fixed a memory leak when reading wcs that grew memory to over 10 Gb. [#200]

1.0.4 (2016-05-25)
------------------

- Added wrapper class for astropy.core.Time, TaggedTime. [#198]


1.0.2 (2016-02-29)
------------------

- Renamed package to ASDF. [#190]

- Stopped support for Python 2.6 [#191]


1.0.1 (2016-01-08)
------------------

- Fixed installation from the source tarball on Python 3. [#187]

- Fixed error handling when opening ASDF files not supported by the current
  version of asdf. [#178]

- Fixed parse error that could occur sometimes when YAML data was read from
  a stream. [#183]


1.0.0 (2015-09-18)
------------------

- Initial release.<|MERGE_RESOLUTION|>--- conflicted
+++ resolved
@@ -1,12 +1,9 @@
 2.10.1 (unreleased)
 -------------------
 
-<<<<<<< HEAD
-- Bugfix for roman_datamodels use of ``fits_embed`` [#1097]
-=======
 - Bugfix for circular build dependency for asdf. [#1094]
 - Fix small bug with handling multiple schema uris per tag. [#1095]
->>>>>>> 02e0a835
+- Bugfix for roman_datamodels use of ``fits_embed`` [#1097]
 
 2.10.0 (2022-02-17)
 -------------------
