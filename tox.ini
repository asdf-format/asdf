--- conflicted
+++ resolved
@@ -103,11 +103,7 @@
     bandit
     toml
 commands=
-<<<<<<< HEAD
-    bandit -r -x asdf/tests,asdf/commands/tests,asdf/tags/core/tests,asdf/extern,asdf/core/tests,asdf/core/_converters/tests asdf
-=======
     bandit -c bandit.yaml -r .
->>>>>>> 2bd66ce7
 
 [testenv:codestyle]
 skip_install = true
