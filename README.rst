--- conflicted
+++ resolved
@@ -1,15 +1,11 @@
 pyasdf
 ======
 
-<<<<<<< HEAD
 Python library for reading and writing ASDF files.
-=======
+
 .. image:: http://img.shields.io/badge/powered%20by-AstroPy-orange.svg?style=flat
     :target: http://www.astropy.org
     :alt: Powered by Astropy Badge
-
-This is the template for affiliated packages of the Astropy project.
->>>>>>> d2395942
 
 Advanced Scientific Data Format (ASDF) is a next generation
 interchange format for scientific data.
