name: CI

on:
  push:
    branches:
      - master
      - stable
      - '*.x'
      - asdf-3.0-epic
    tags:
      - '*'
  pull_request:

jobs:
  tox:
    name: ${{ matrix.name }}
    runs-on: ${{ matrix.os }}
    strategy:
      fail-fast: false
      matrix:
        include:
          - name: Python 3.10
            os: ubuntu-latest
            python-version: "3.10"
            toxenv: py310

          - name: Python 3.9 (with code coverage)
            os: ubuntu-latest
            python-version: "3.9"
            toxenv: coverage

          - name: Python 3.8
            os: ubuntu-latest
            python-version: "3.8"
            toxenv: py38

          - name: Python 3.8 with oldest supported dependencies
            os: ubuntu-latest
            python-version: "3.8"
            toxenv: py38-oldestdeps

          - name: Build documentation
            os: ubuntu-latest
            python-version: "3.9"
            toxenv: docs

          - name: macOS
            os: macos-latest
            python-version: "3.9"
            toxenv: py39

          - name: Compatibility with older asdf libraries
            os: ubuntu-latest
            python-version: "3.9"
            toxenv: compatibility

          - name: Bandit security checks
            os: ubuntu-latest
            python-version: "3.9"
            toxenv: bandit

          - name: Flake8 checks
            os: ubuntu-latest
            python-version: "3.9"
            toxenv: flake8

          - name: Twine checks
            os: ubuntu-latest
            python-version: "3.9"
            toxenv: twine

          - name: Astropy Dev
            os: ubuntu-latest
            python-version: "3.9"
            toxenv: py39-astropydev

          - name: ASDF-Astropy Dev
            os: ubuntu-latest
            python-version: "3.9"
            toxenv: py39-asdfastropydev

          - name: GWCS Dev
            os: ubuntu-latest
            python-version: "3.9"
            toxenv: py39-gwcsdev

          - name: numpy dev
            os: ubuntu-latest
            python-version: "3.9"
            toxenv: py39-numpydev

          - name: ASDF-Standard Dev
            os: ubuntu-latest
            python-version: "3.9"
            toxenv: py39-asdfstandarddev

          - name: ASDF-Transform-Schemas Dev
            os: ubuntu-latest
            python-version: "3.9"
            toxenv: py39-asdftransformschemasdev

          - name: ASDF-WCS-Schemas Dev
            os: ubuntu-latest
            python-version: "3.9"
            toxenv: py39-asdfwcsschemasdev

          - name: ASDF-Coordinates-Schemas Dev
            os: ubuntu-latest
            python-version: "3.9"
            toxenv: py39-asdfcoordinatesschemasdev

          # Fail
          - name: Pre-Release Dependencies
            os: ubuntu-latest
            python-version: "3.9"
            toxenv: prerelease

          - name: Test Against Installed Package
            os: ubuntu-latest
            python-version: "3.9"
            toxenv: packaged

          - name: Warnings treated as exceptions
            os: ubuntu-latest
            python-version: "3.9"
            toxenv: warnings

          - name: Windows
            os: windows-latest
            python-version: "3.9"
            toxenv: py39
    steps:
      - name: Install system packages for documentation
        if: ${{ contains(matrix.toxenv,'docs') }}
        run: |
          sudo apt update -y
          sudo apt-get install graphviz texlive-latex-extra dvipng
      - name: Checkout code
        uses: actions/checkout@v2
        with:
          fetch-depth: 0
          submodules: true
      - name: Set up Python ${{ matrix.python-version }}
        uses: actions/setup-python@v2
        with:
          python-version: ${{ matrix.python-version }}
      - name: Install tox
        run: |
          python -m pip install --upgrade pip
          pip install tox
<<<<<<< HEAD
      - name: Run tox environment '${{ matrix.toxenv }}'
        run: tox -e ${{ matrix.toxenv }}
=======
      - name: Run tox
        run: tox -e ${{ matrix.toxenv }}

  asdf-standard:
    name: Run asdf-standard tests
    runs-on: ubuntu-latest
    steps:
      - name: Checkout asdf
        uses: actions/checkout@v2
        with:
          fetch-depth: 0
          path: asdf
      - name: Checkout asdf-standard
        uses: actions/checkout@v2
        with:
          fetch-depth: 0
          repository: asdf-format/asdf-standard
          ref: master
          path: asdf-standard
      - name: Set up Python 3.9
        uses: actions/setup-python@v2
        with:
          python-version: 3.9
      - name: Install asdf
        run: cd asdf && pip install .
      - name: Install asdf-standard
        run: cd asdf-standard && pip install -e .[test]
      - name: Pip Freeze
        run: pip freeze
      - name: Run asdf-standard tests
        run: cd asdf-standard && pytest
>>>>>>> b17caf50
<|MERGE_RESOLUTION|>--- conflicted
+++ resolved
@@ -148,11 +148,7 @@
         run: |
           python -m pip install --upgrade pip
           pip install tox
-<<<<<<< HEAD
       - name: Run tox environment '${{ matrix.toxenv }}'
-        run: tox -e ${{ matrix.toxenv }}
-=======
-      - name: Run tox
         run: tox -e ${{ matrix.toxenv }}
 
   asdf-standard:
@@ -182,5 +178,4 @@
       - name: Pip Freeze
         run: pip freeze
       - name: Run asdf-standard tests
-        run: cd asdf-standard && pytest
->>>>>>> b17caf50
+        run: cd asdf-standard && pytest