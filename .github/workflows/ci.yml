name: CI

on:
  push:
    branches:
      - master
      - stable
      - '*.x'
      - asdf-3.0-epic
    tags:
      - '*'
  pull_request:

jobs:
  tox:
    name: ${{ matrix.name }}
    runs-on: ${{ matrix.os }}
    strategy:
      fail-fast: false
      matrix:
        include:
          - name: Python 3.10
            os: ubuntu-latest
            python-version: "3.10"
            toxenv: py310

          - name: Python 3.9 (with code coverage)
            os: ubuntu-latest
            python-version: "3.9"
            toxenv: coverage

          - name: Python 3.8
            os: ubuntu-latest
            python-version: "3.8"
            toxenv: py38

          - name: Python 3.8 with oldest supported dependencies
            os: ubuntu-latest
            python-version: "3.8"
            toxenv: py38-oldestdeps

          - name: Build documentation
            os: ubuntu-latest
            python-version: "3.9"
            toxenv: docs

          - name: macOS
            os: macos-latest
            python-version: "3.9"
            toxenv: py39

          - name: Compatibility with older asdf libraries
            os: ubuntu-latest
            python-version: "3.9"
            toxenv: compatibility

          - name: Bandit security checks
            os: ubuntu-latest
            python-version: "3.9"
            toxenv: bandit

          - name: Flake8 checks
            os: ubuntu-latest
            python-version: "3.9"
            toxenv: flake8

          - name: Twine checks
            os: ubuntu-latest
            python-version: "3.9"
            toxenv: twine

          - name: Astropy Dev
            os: ubuntu-latest
            python-version: "3.9"
            toxenv: py39-astropydev
<<<<<<< HEAD
=======

          - name: ASDF-Astropy Dev
            os: ubuntu-latest
            python-version: "3.9"
            toxenv: py39-asdfastropydev
>>>>>>> 66abc5e4

          - name: gwcs dev
            os: ubuntu-latest
            python-version: "3.9"
            toxenv: py39-gwcsdev

          - name: numpy dev
            os: ubuntu-latest
            python-version: "3.9"
            toxenv: py39-numpydev
<<<<<<< HEAD
=======

          - name: ASDF-Transform-Schemas Dev
            os: ubuntu-latest
            python-version: "3.9"
            toxenv: py39-asdftransformschemasdev

          - name: ASDF-WCS-Schemas Dev
            os: ubuntu-latest
            python-version: "3.9"
            toxenv: py39-asdfwcsschemasdev

          - name: ASDF-Coordinates-Schemas Dev
            os: ubuntu-latest
            python-version: "3.9"
            toxenv: py39-asdfcoordinatesschemasdev
>>>>>>> 66abc5e4

          - name: Pre-release dependencies
            os: ubuntu-latest
            python-version: "3.9"
            toxenv: prerelease

          - name: Test Against Installed Package
            os: ubuntu-latest
            python-version: "3.9"
            toxenv: packaged

          - name: Warnings treated as exceptions
            os: ubuntu-latest
            python-version: "3.9"
            toxenv: warnings

          - name: Windows
            os: windows-latest
            python-version: "3.9"
            toxenv: py39
    steps:
      - name: Install system packages for documentation
        if: ${{ contains(matrix.toxenv,'docs') }}
        run: |
          sudo apt update -y
          sudo apt-get install graphviz texlive-latex-extra dvipng
      - name: Checkout code
        uses: actions/checkout@v2
        with:
          fetch-depth: 0
          submodules: true
      - name: Set up Python ${{ matrix.python-version }}
        uses: actions/setup-python@v2
        with:
          python-version: ${{ matrix.python-version }}
      - name: Install tox
        run: |
          python -m pip install --upgrade pip
          pip install tox
      - name: Run tox environment '${{ matrix.toxenv }}'
        run: tox -e ${{ matrix.toxenv }}<|MERGE_RESOLUTION|>--- conflicted
+++ resolved
@@ -73,16 +73,13 @@
             os: ubuntu-latest
             python-version: "3.9"
             toxenv: py39-astropydev
-<<<<<<< HEAD
-=======
 
           - name: ASDF-Astropy Dev
             os: ubuntu-latest
             python-version: "3.9"
             toxenv: py39-asdfastropydev
->>>>>>> 66abc5e4
 
-          - name: gwcs dev
+          - name: GWCS Dev
             os: ubuntu-latest
             python-version: "3.9"
             toxenv: py39-gwcsdev
@@ -91,8 +88,6 @@
             os: ubuntu-latest
             python-version: "3.9"
             toxenv: py39-numpydev
-<<<<<<< HEAD
-=======
 
           - name: ASDF-Transform-Schemas Dev
             os: ubuntu-latest
@@ -108,9 +103,9 @@
             os: ubuntu-latest
             python-version: "3.9"
             toxenv: py39-asdfcoordinatesschemasdev
->>>>>>> 66abc5e4
 
-          - name: Pre-release dependencies
+          # Fail
+          - name: Pre-Release Dependencies
             os: ubuntu-latest
             python-version: "3.9"
             toxenv: prerelease
