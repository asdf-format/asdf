--- conflicted
+++ resolved
@@ -7,24 +7,9 @@
 from numpy.testing import assert_array_equal
 
 import asdf
-<<<<<<< HEAD
-from asdf import (
-    constants,
-    extension,
-    get_config,
-    resolver,
-    schema,
-    tagged,
-    types,
-    util,
-    yamlutil,
-)
+from asdf import constants, extension, get_config, resolver, schema, tagged, types, util, yamlutil
 from asdf.exceptions import AsdfConversionWarning, AsdfWarning
 from asdf.testing.helpers import roundtrip_object, yaml_to_asdf
-=======
-from asdf import config_context, constants, extension, get_config, resolver, schema, tagged, types, util, yamlutil
-from asdf.exceptions import AsdfConversionWarning, AsdfDeprecationWarning, AsdfWarning
->>>>>>> 2bd66ce7
 from asdf.tests import CustomExtension, helpers
 
 
