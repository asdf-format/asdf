--- conflicted
+++ resolved
@@ -17,13 +17,8 @@
     get_cached_asdf_extension_list
 )
 
-<<<<<<< HEAD
 from asdf.exceptions import ValidationError
 from asdf import config_context, AsdfFile
-=======
-from asdf import config_context
-from asdf.exceptions import AsdfDeprecationWarning
->>>>>>> 66abc5e4
 from asdf.types import CustomType
 
 from asdf.tests.helpers import assert_extension_correctness
