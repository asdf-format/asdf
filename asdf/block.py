--- conflicted
+++ resolved
@@ -985,12 +985,8 @@
                 self._size = self._data_size
             else:
                 self._size = mcompression.get_compressed_size(
-<<<<<<< HEAD
-                    self._data, self.output_compression,
+                    data, self.output_compression,
                     config=self.output_compression_kwargs)
-=======
-                    data, self.output_compression)
->>>>>>> 8e8a5ca6
         else:
             self._data_size = self._size = 0
 
@@ -1177,14 +1173,9 @@
             data_size = data.nbytes
             if not fd.seekable() and self.output_compression:
                 buff = io.BytesIO()
-<<<<<<< HEAD
-                mcompression.compress(buff, self._data,
+                mcompression.compress(buff, data,
                                       self.output_compression,
                                       config=self.output_compression_kwargs)
-=======
-                mcompression.compress(buff, data,
-                                      self.output_compression)
->>>>>>> 8e8a5ca6
                 self.allocated = self._size = buff.tell()
             allocated_size = self.allocated
             used_size = self._size
@@ -1219,12 +1210,8 @@
                     # header.
                     start = fd.tell()
                     mcompression.compress(
-<<<<<<< HEAD
-                        fd, self._data, self.output_compression,
+                        fd, data, self.output_compression,
                         config=self.output_compression_kwargs)
-=======
-                        fd, data, self.output_compression)
->>>>>>> 8e8a5ca6
                     end = fd.tell()
                     self.allocated = self._size = end - start
                     fd.seek(self.offset + 6)
