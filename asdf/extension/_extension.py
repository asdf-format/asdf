import abc

from packaging.specifiers import SpecifierSet

from ..util import get_class_name
from ._tag import TagDefinition
from ._legacy import AsdfExtension
from ._converter import ConverterProxy


class Extension(abc.ABC):
    """
    Abstract base class defining an extension to ASDF.

    Implementing classes must provide the `extension_uri`.
    Other properties are optional.
    """
    @classmethod
    def __subclasshook__(cls, C):
        if cls is Extension:
            return hasattr(C, "extension_uri")
        return NotImplemented # pragma: no cover

    @abc.abstractproperty
    def extension_uri(self):
        """
        Get the URI of the extension to the ASDF Standard implemented
        by this class.  Note that this may not uniquely identify the
        class itself.

        Returns
        -------
        str
        """
        pass # pragma: no cover

    @property
    def legacy_class_names(self):
        """
        Get the set of fully-qualified class names used by older
        versions of this extension.  This allows a new-style
        implementation of an extension to prevent warnings when a
        legacy extension is missing.

        Returns
        -------
        iterable of str
        """
        return set()

    @property
    def asdf_standard_requirement(self):
        """
        Get the ASDF Standard version requirement for this extension.

        Returns
        -------
        str or None
            If str, PEP 440 version specifier.
            If None, support all versions.
        """
        return None

    @property
    def converters(self):
        """
        Get the `asdf.extension.Converter` instances for tags
        and Python types supported by this extension.

        Returns
        -------
        iterable of asdf.extension.Converter
        """
        return []

    @property
    def tags(self):
        """
        Get the YAML tags supported by this extension.

        Returns
        -------
        iterable of str or asdf.extension.TagDefinition
        """
        return []

    @property
<<<<<<< HEAD
    def yaml_tag_handle(self):
        """
        Get a dictionary of custom yaml TAG handles defined by the extension.

        The dictionary key indicates the TAG handle to be placed in the YAML header,
        the value defines the string for tag replacement.
        See https://yaml.org/spec/1.2/spec.html#tag/shorthand/

        Example: ``{"!foo!": "tag:nowhere.org:custom/"}``

        Returns
        -------
        dict

        """
        return {}
=======
    def compressors(self):
        """
        Get the `asdf.extension.Compressor` instances for
        compression schemes supported by this extension.

        Returns
        -------
        iterable of asdf.extension.Compressor instances
        """
        return []
>>>>>>> f6d3aa93


class ExtensionProxy(Extension, AsdfExtension):
    """
    Proxy that wraps an extension, provides default implementations
    of optional methods, and carries additional information on the
    package that provided the extension.
    """
    @classmethod
    def maybe_wrap(self, delegate):
        if isinstance(delegate, ExtensionProxy):
            return delegate
        else:
            return ExtensionProxy(delegate)

    def __init__(self, delegate, package_name=None, package_version=None):
        if not isinstance(delegate, (Extension, AsdfExtension)):
            raise TypeError(
                "Extension must implement the Extension or AsdfExtension interface"
            )

        self._delegate = delegate
        self._package_name = package_name
        self._package_version = package_version

        self._class_name = get_class_name(delegate)

        self._legacy = isinstance(delegate, AsdfExtension)

        # Sort these out up-front so that errors are raised when the extension is loaded
        # and not in the middle of the user's session.  The extension will fail to load
        # and a warning will be emitted, but it won't crash the program.

        self._legacy_class_names = set()
        for class_name in getattr(self._delegate, "legacy_class_names", []):
            if isinstance(class_name, str):
                self._legacy_class_names.add(class_name)
            else:
                raise TypeError("Extension property 'legacy_class_names' must contain str values")

        if self._legacy:
            self._legacy_class_names.add(self._class_name)

        value = getattr(self._delegate, "asdf_standard_requirement", None)
        if isinstance(value, str):
            self._asdf_standard_requirement = SpecifierSet(value)
        elif value is None:
            self._asdf_standard_requirement = SpecifierSet()
        else:
            raise TypeError("Extension property 'asdf_standard_requirement' must be str or None")

        self._tags = []
        for tag in getattr(self._delegate, "tags", []):
            if isinstance(tag, str):
                self._tags.append(TagDefinition(tag))
            elif isinstance(tag, TagDefinition):
                self._tags.append(tag)
            else:
                raise TypeError("Extension property 'tags' must contain str or asdf.extension.TagDefinition values")

        # Process the converters last, since they expect ExtensionProxy
        # properties to already be available.
        self._converters = [ConverterProxy(c, self) for c in getattr(self._delegate, "converters", [])]
        self._compressors = self._delegate.compressors if hasattr(self._delegate, "compressors") else []

    @property
    def extension_uri(self):
        """
        Get the URI of the extension to the ASDF Standard implemented
        by this class.  Note that this may not uniquely identify the
        class itself.

        Returns
        -------
        str or None
        """
        return getattr(self._delegate, "extension_uri", None)

    @property
    def legacy_class_names(self):
        """
        Get the set of fully-qualified class names used by older
        versions of this extension.  This allows a new-style
        implementation of an extension to prevent warnings when a
        legacy extension is missing.

        Returns
        -------
        set of str
        """
        return self._legacy_class_names

    @property
    def asdf_standard_requirement(self):
        """
        Get the extension's ASDF Standard requirement.

        Returns
        -------
        packaging.specifiers.SpecifierSet
        """
        return self._asdf_standard_requirement

    @property
    def converters(self):
        """
        Get the extension's converters.

        Returns
        -------
        list of asdf.extension.Converter
        """
        return self._converters

    @property
    def compressors(self):
        """
        Get the extension's compressors.

        Returns
        -------
        list of asdf.extension.Compressor
        """
        return self._compressors

    @property
    def tags(self):
        """
        Get the YAML tags supported by this extension.

        Returns
        -------
        list of asdf.extension.TagDefinition
        """
        return self._tags

    @property
    def types(self):
        """
        Get the legacy extension's ExtensionType subclasses.

        Returns
        -------
        iterable of asdf.type.ExtensionType
        """
        return getattr(self._delegate, "types", [])

    @property
    def tag_mapping(self):
        """
        Get the legacy extension's tag-to-schema-URI mapping.

        Returns
        -------
        iterable of tuple or callable
        """
        return getattr(self._delegate, "tag_mapping", [])

    @property
    def url_mapping(self):
        """
        Get the legacy extension's schema-URI-to-URL mapping.

        Returns
        -------
        iterable of tuple or callable
        """
        return getattr(self._delegate, "url_mapping", [])

    @property
    def delegate(self):
        """
        Get the wrapped extension instance.

        Returns
        -------
        asdf.extension.Extension or asdf.extension.AsdfExtension
        """
        return self._delegate

    @property
    def package_name(self):
        """
        Get the name of the Python package that provided this extension.

        Returns
        -------
        str or None
            `None` if the extension was added at runtime.
        """
        return self._package_name

    @property
    def package_version(self):
        """
        Get the version of the Python package that provided the extension

        Returns
        -------
        str or None
            `None` if the extension was added at runtime.
        """
        return self._package_version

    @property
    def class_name(self):
        """
        Get the fully qualified class name of the extension.

        Returns
        -------
        str
        """
        return self._class_name

    @property
    def legacy(self):
        """
        Get the extension's legacy flag.  Subclasses of `asdf.extension.AsdfExtension`
        are marked `True`.

        Returns
        -------
        bool
        """
        return self._legacy

    @property
    def yaml_tag_handle(self):
        """
        Get a dictionary of custom yaml TAG handles defined by the extension.

        The dictionary key indicates the TAG handle to be placed in the YAML header,
        the value defines the string for tag replacement.
        See https://yaml.org/spec/1.2/spec.html#tag/shorthand/

        Example: ``{"!foo!": "tag:nowhere.org:custom/"}``

        Returns
        -------
        dict

        """
        return self._yaml_tag_handle

    def __eq__(self, other):
        if isinstance(other, ExtensionProxy):
            return other.delegate is self.delegate
        else:
            return False

    def __hash__(self):
        return hash(id(self.delegate))

    def __repr__(self):
        if self.package_name is None:
            package_description = "(none)"
        else:
            package_description = f"{self.package_name}=={self.package_version}"

        if self.extension_uri is None:
            uri_description = "(none)"
        else:
            uri_description = self.extension_uri

        return (
            f"<ExtensionProxy URI: {uri_description} class: {self.class_name} "
            f"package: {package_description} legacy: {self.legacy}>"
        )<|MERGE_RESOLUTION|>--- conflicted
+++ resolved
@@ -85,7 +85,18 @@
         return []
 
     @property
-<<<<<<< HEAD
+    def compressors(self):
+        """
+        Get the `asdf.extension.Compressor` instances for
+        compression schemes supported by this extension.
+
+        Returns
+        -------
+        iterable of asdf.extension.Compressor instances
+        """
+        return []
+
+    @property
     def yaml_tag_handle(self):
         """
         Get a dictionary of custom yaml TAG handles defined by the extension.
@@ -102,18 +113,6 @@
 
         """
         return {}
-=======
-    def compressors(self):
-        """
-        Get the `asdf.extension.Compressor` instances for
-        compression schemes supported by this extension.
-
-        Returns
-        -------
-        iterable of asdf.extension.Compressor instances
-        """
-        return []
->>>>>>> f6d3aa93
 
 
 class ExtensionProxy(Extension, AsdfExtension):
