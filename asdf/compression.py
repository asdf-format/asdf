--- conflicted
+++ resolved
@@ -35,18 +35,10 @@
     if isinstance(compression, bytes):
         compression = compression.decode('ascii')
 
-<<<<<<< HEAD
     compression = compression.strip('\0')
-
-    if compression not in ('zlib', 'bzp2', 'lz4'):
+    if compression not in ('zlib', 'bzp2', 'lz4', 'input'):
         raise ValueError(
-            "Supported compression types are: 'zlib', 'bzp2' and 'lz4', got %s"
-            % compression)
-=======
-    if compression not in ('zlib', 'bzp2', 'input'):
-        raise ValueError(
-            "Supported compression types are: 'zlib', 'bzp2' or 'input'")
->>>>>>> 7a8e2269
+            "Supported compression types are: 'zlib', 'bzp2', 'lz4', or 'input'")
 
     return compression
 
@@ -235,11 +227,7 @@
         The type of compression to use.
 
     block_size : int, optional
-<<<<<<< HEAD
-        The size of blocks (in bytes) to process at a time.
-=======
-        Input data will be split into blocks of this size (in bytes) before the compression.
->>>>>>> 7a8e2269
+        Input data will be split into blocks of this size (in bytes) before compression.
     """
     compression = validate(compression)
     encoder = _get_encoder(compression)
