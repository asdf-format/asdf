--- conflicted
+++ resolved
@@ -10,12 +10,8 @@
 from pkg_resources import parse_version
 
 from . import _display as display
-<<<<<<< HEAD
-from . import block, constants, core, generic_io, reference, schema, treeutil, util, version, versioning, yamlutil
-=======
 from . import _version as version
-from . import block, constants, generic_io, reference, schema, treeutil, util, versioning, yamlutil
->>>>>>> aae8d9ae
+from . import block, constants, core, generic_io, reference, schema, treeutil, util, versioning, yamlutil
 from ._helpers import validate_version
 from .config import get_config
 from .core import AsdfObject
