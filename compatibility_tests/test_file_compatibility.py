--- conflicted
+++ resolved
@@ -27,11 +27,7 @@
 # Minimum library version to produce files read by the current
 # version of the code.  Earlier versions aren't able to generate
 # files for all the ASDF Standard versions that they claim to support.
-<<<<<<< HEAD
 MIN_VERSION_OLD_FILES = StrictVersion("2.5.0")
-=======
-MIN_VERSION_OLD_FILES = Version("2.3.0")
->>>>>>> b17caf50
 
 GENERATE_SCRIPT_PATH = Path(__file__).parent/"generate_file.py"
 ASSERT_SCRIPT_PATH = Path(__file__).parent/"assert_file_correct.py"
