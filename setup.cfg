[metadata]
name = asdf
description = Python implementation of the ASDF Standard
long_description = file: README.rst
long_description_content_type = text/x-rst
author = The ASDF Developers
author_email = help@stsci.edu
license = BSD-3-Clause
license_file = LICENSE
url = http://github.com/asdf-format/asdf
project_urls =
    Bug Tracker = https://github.com/asdf-format/asdf/issues
    Documentation = https://asdf.readthedocs.io/en/stable
    Source Code = https://github.com/asdf-format/asdf
classifiers =
    Programming Language :: Python
    Programming Language :: Python :: 3
    Programming Language :: Python :: 3.8
    Programming Language :: Python :: 3.9
    Programming Language :: Python :: 3.10
    Development Status :: 5 - Production/Stable

[options]
packages = find:
python_requires= >=3.8
setup_requires = setuptools_scm
install_requires =
    importlib_resources>=5.0.7;python_version<"3.9"
    jmespath>=0.6.2
    jsonschema>=3.0.2,<4
    numpy>=1.19
    packaging>=16.0
    pyyaml>=3.10
    semantic_version>=2.8
    asdf-standard>=1.0.0
    asdf-transform-schemas>=0.2.0

[options.extras_require]
all =
    lz4>=0.10
docs =
    sphinx
    sphinx-astropy
    # We can't use 0.14.x until https://github.com/astropy/sphinx-automodapi/pull/142 is released:
    sphinx-automodapi<0.14
    astropy
    graphviz
    matplotlib
    docutils
tests =
    pytest
    astropy
    gwcs
    pytest-doctestplus
    pytest-remotedata
    pytest-openfiles
    pytest-sugar
    psutil
    lz4>=0.10

[options.entry_points]
console_scripts =
    asdftool = asdf.commands.main:main
asdf_extensions =
    builtin = asdf.extension:BuiltinExtension
asdf.extensions =
    asdf = asdf.core._integration:get_extensions
asdf.resource_mappings =
    asdf = asdf.core._integration:get_json_schema_resource_mappings
pytest11 =
    asdf_schema_tester = pytest_asdf.plugin

[build_sphinx]
source-dir = docs
build-dir = docs/_build
all_files = 1

[upload_docs]
upload-dir = docs/_build/html
show-response = 1

[tool:pytest]
testpaths = asdf docs
minversion = 4.6
norecursedirs = build docs/_build docs/sphinxext
doctest_plus = enabled
remote_data_strict = True
open_files_ignore = test.fits asdf.fits
# which pytest trips over during collection:
filterwarnings =
    ignore:numpy.ndarray size changed:astropy.utils.exceptions.AstropyWarning
    ignore:numpy.ndarray size changed:RuntimeWarning
# Configuration for pytest-doctestplus
text_file_format = rst
# Account for both the astropy test runner case and the native pytest case
asdf_schema_root = asdf-standard/schemas asdf/schemas
asdf_schema_skip_tests =
    stsci.edu/asdf/asdf-schema-1.0.0.yaml
    stsci.edu/asdf/transform/domain-1.0.0.yaml
    stsci.edu/asdf/wcs/celestial_frame-1.0.0.yaml
    stsci.edu/asdf/wcs/celestial_frame-1.1.0.yaml
    stsci.edu/asdf/wcs/frame-1.0.0.yaml
    stsci.edu/asdf/wcs/frame-1.1.0.yaml
    stsci.edu/asdf/wcs/spectral_frame-1.1.0.yaml
    stsci.edu/asdf/wcs/step-1.1.0.yaml
    stsci.edu/asdf/wcs/step-1.2.0.yaml
    stsci.edu/asdf/wcs/wcs-1.1.0.yaml
    stsci.edu/asdf/wcs/wcs-1.2.0.yaml
    stsci.edu/yaml-schema/draft-01.yaml
asdf_schema_xfail_tests =
    stsci.edu/asdf/core/ndarray-1.0.0.yaml::test_example_2
# Enable the schema tests by default
asdf_schema_tests_enabled = true
<<<<<<< HEAD
addopts = --doctest-rst
=======
asdf_schema_ignore_unrecognized_tag = true
addopts = --color=yes --doctest-rst
>>>>>>> 9348d61e

[flake8]
exclude = extern, docs/conf.py, .tox, .eggs
select = F,W,E101,E111,E502,E722,E901,E902
ignore = W503,W504


[coverage:run]
omit =
   asdf/_astropy_init*
   asdf/conftest*
   asdf/cython_version*
   asdf/setup_package*
   asdf/*/setup_package*
   asdf/*/*/setup_package*
   asdf/testing/*
   asdf/tests/*
   asdf/*/tests/*
   asdf/*/*/tests/*
   asdf/version.*
   asdf/compat*
   asdf/extern*
   # And again for running against installed version
   */asdf/_astropy_init*
   */asdf/conftest*
   */asdf/cython_version*
   */asdf/setup_package*
   */asdf/*/setup_package*
   */asdf/*/*/setup_package*
   */asdf/testing/*
   */asdf/tests/*
   */asdf/*/tests/*
   */asdf/*/*/tests/*
   */asdf/version.*
   */asdf/compat*
   */asdf/extern*

[coverage:report]
exclude_lines =
    # Have to re-enable the standard pragma
    pragma: no cover

    # Don't complain about packages we have installed
    except ImportError

    # Don't complain if tests don't hit assertions
    raise AssertionError
    raise NotImplementedError

    # Don't complain about script hooks
    def main\(.*\):

    # Ignore branches that don't pertain to this version of Python
    pragma: py{ignore_python_version}<|MERGE_RESOLUTION|>--- conflicted
+++ resolved
@@ -111,12 +111,8 @@
     stsci.edu/asdf/core/ndarray-1.0.0.yaml::test_example_2
 # Enable the schema tests by default
 asdf_schema_tests_enabled = true
-<<<<<<< HEAD
-addopts = --doctest-rst
-=======
 asdf_schema_ignore_unrecognized_tag = true
 addopts = --color=yes --doctest-rst
->>>>>>> 9348d61e
 
 [flake8]
 exclude = extern, docs/conf.py, .tox, .eggs
