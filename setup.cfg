[metadata]
name = asdf
description = Python implementation of the ASDF Standard
long_description = file: README.rst
long_description_content_type = text/x-rst
author = The ASDF Developers
author_email = help@stsci.edu
license = BSD-3-Clause
license_file = LICENSE
url = http://github.com/asdf-format/asdf
project_urls =
    Bug Tracker = https://github.com/asdf-format/asdf/issues
    Documentation = https://asdf.readthedocs.io/en/stable
    Source Code = https://github.com/asdf-format/asdf
classifiers =
    Programming Language :: Python
    Programming Language :: Python :: 3
    Programming Language :: Python :: 3.8
    Programming Language :: Python :: 3.9
    Programming Language :: Python :: 3.10
    Development Status :: 5 - Production/Stable

[options]
<<<<<<< HEAD
python_requires= >=3.8
=======
packages = find:
python_requires= >=3.7
>>>>>>> b17caf50
setup_requires = setuptools_scm
install_requires =
    importlib_resources>=5.0.7;python_version<"3.9"
    jmespath>=0.6.2
    jsonschema>=3.0.2,<4
    numpy>=1.19
    packaging>=16.0
    pyyaml>=3.10
    semantic_version>=2.8
    asdf-standard>=1.0.0
    asdf-transform-schemas>=0.2.0

[options.extras_require]
all =
    lz4>=0.10
docs =
    sphinx
    sphinx-astropy
    # We can't use 0.14.x until https://github.com/astropy/sphinx-automodapi/pull/142 is released:
    sphinx-automodapi<0.14
    astropy
    graphviz
    matplotlib
    docutils
tests =
    pytest
    astropy
    gwcs
    pytest-doctestplus
    pytest-remotedata
    pytest-openfiles
    psutil
    lz4>=0.10

[options.entry_points]
console_scripts =
    asdftool = asdf.commands.main:main
asdf_extensions =
    builtin = asdf.extension:BuiltinExtension
<<<<<<< HEAD
asdf.extensions =
    asdf = asdf.core._integration:get_extensions
asdf.resource_mappings =
    asdf = asdf.core._integration:get_resource_mappings
=======
asdf.resource_mappings =
    asdf = asdf.resource:get_json_schema_resource_mappings
>>>>>>> b17caf50
pytest11 =
    asdf_schema_tester = pytest_asdf.plugin

[build_sphinx]
source-dir = docs
build-dir = docs/_build
all_files = 1

[upload_docs]
upload-dir = docs/_build/html
show-response = 1

[tool:pytest]
testpaths = asdf docs
minversion = 4.6
norecursedirs = build docs/_build docs/sphinxext
doctest_plus = enabled
remote_data_strict = True
open_files_ignore = test.fits asdf.fits
# which pytest trips over during collection:
filterwarnings =
    ignore:numpy.ndarray size changed:astropy.utils.exceptions.AstropyWarning
    ignore:numpy.ndarray size changed:RuntimeWarning
# Configuration for pytest-doctestplus
text_file_format = rst
# Account for both the astropy test runner case and the native pytest case
asdf_schema_root = asdf-standard/schemas asdf/schemas
asdf_schema_skip_tests =
    stsci.edu/asdf/asdf-schema-1.0.0.yaml
    stsci.edu/asdf/transform/domain-1.0.0.yaml
    stsci.edu/asdf/wcs/celestial_frame-1.0.0.yaml
    stsci.edu/asdf/wcs/celestial_frame-1.1.0.yaml
    stsci.edu/asdf/wcs/frame-1.0.0.yaml
    stsci.edu/asdf/wcs/frame-1.1.0.yaml
    stsci.edu/asdf/wcs/spectral_frame-1.1.0.yaml
    stsci.edu/asdf/wcs/step-1.1.0.yaml
    stsci.edu/asdf/wcs/step-1.2.0.yaml
    stsci.edu/asdf/wcs/wcs-1.1.0.yaml
    stsci.edu/asdf/wcs/wcs-1.2.0.yaml
    stsci.edu/yaml-schema/draft-01.yaml
asdf_schema_xfail_tests =
    stsci.edu/asdf/core/ndarray-1.0.0.yaml::test_example_2
# Enable the schema tests by default
asdf_schema_tests_enabled = true
addopts = --doctest-rst

[flake8]
exclude = extern, docs/conf.py, .tox, .eggs
select = F,W,E101,E111,E502,E722,E901,E902
ignore = W503,W504<|MERGE_RESOLUTION|>--- conflicted
+++ resolved
@@ -21,12 +21,7 @@
     Development Status :: 5 - Production/Stable
 
 [options]
-<<<<<<< HEAD
 python_requires= >=3.8
-=======
-packages = find:
-python_requires= >=3.7
->>>>>>> b17caf50
 setup_requires = setuptools_scm
 install_requires =
     importlib_resources>=5.0.7;python_version<"3.9"
@@ -66,15 +61,10 @@
     asdftool = asdf.commands.main:main
 asdf_extensions =
     builtin = asdf.extension:BuiltinExtension
-<<<<<<< HEAD
 asdf.extensions =
     asdf = asdf.core._integration:get_extensions
 asdf.resource_mappings =
     asdf = asdf.core._integration:get_resource_mappings
-=======
-asdf.resource_mappings =
-    asdf = asdf.resource:get_json_schema_resource_mappings
->>>>>>> b17caf50
 pytest11 =
     asdf_schema_tester = pytest_asdf.plugin
 
