import io
import os
import pathlib
import warnings

import yaml
import pytest

import numpy as np

# Avoid all imports of asdf at this level in order to avoid circular imports


def pytest_addoption(parser):
    parser.addini(
        "asdf_schema_root", "Root path indicating where schemas are stored")
    parser.addini(
        "asdf_schema_skip_names", "Base names of files to skip in schema tests")
    parser.addini(
        "asdf_schema_skip_tests",
        "List of tests to skip, one per line, in format <schema path suffix>::<test name>")
    parser.addini(
        "asdf_schema_xfail_tests",
        "List of tests to xfail, one per line, in format <schema path suffix>::<test name>")
    parser.addini(
        "asdf_schema_skip_examples",
        "Base names of schemas whose examples should not be tested")
    parser.addini(
        "asdf_schema_tests_enabled",
        "Controls whether schema tests are enabled by default",
        type="bool",
        default=False,
    )
    parser.addini(
        "asdf_schema_validate_default",
        "Set to true to enable validation of the schema 'default' property",
        type="bool",
        default=True,
    )
    parser.addoption('--asdf-tests', action='store_true',
        help='Enable ASDF schema tests')


class AsdfSchemaFile(pytest.File):
    @classmethod
    def from_parent(cls, parent, *, fspath, skip_examples=False, validate_default=True,
<<<<<<< HEAD
        skip_tests=[], xfail_tests=[], **kwargs):
=======
        ignore_unrecognized_tag=False, ignore_version_mismatch=False, skip_tests=[], xfail_tests=[], **kwargs):

        # Fix for depreciation of fspath in pytest 7+
        from asdf.util import minversion
        if minversion("pytest", "7.0.0"):
            path = pathlib.Path(fspath)
            kwargs["path"] = path
        else:
            path = fspath
            kwargs["fspath"] = path

>>>>>>> b17caf50
        if hasattr(super(), "from_parent"):
            result = super().from_parent(parent, **kwargs)
        else:
            result = AsdfSchemaFile(path, parent)

        result.skip_examples = skip_examples
        result.validate_default = validate_default
        result.skip_tests = skip_tests
        result.xfail_tests = xfail_tests

        return result

    def _set_markers(self, item):
        if item.name in self.skip_tests or "*" in self.skip_tests:
            item.add_marker(pytest.mark.skip)
        if item.name in self.xfail_tests or "*" in self.xfail_tests:
            item.add_marker(pytest.mark.xfail)

    def collect(self):
        item = AsdfSchemaItem.from_parent(self, self.fspath, validate_default=self.validate_default, name="test_schema")
        self._set_markers(item)
        yield item

        if not self.skip_examples:
            for index, example in enumerate(self.find_examples_in_schema()):
                name = f"test_example_{index}"
                item = AsdfSchemaExampleItem.from_parent(
                    self,
                    self.fspath,
                    example,
                    index,
                    name=name,
                )
                self._set_markers(item)
                yield item

    def find_examples_in_schema(self):
        """Returns generator for all examples in schema at given path"""
        from asdf import treeutil

        with open(str(self.fspath), 'rb') as fd:
            schema_tree = yaml.safe_load(fd)

        for node in treeutil.iter_tree(schema_tree):
            if (isinstance(node, dict) and
                'examples' in node and
                isinstance(node['examples'], list)):
                for desc, example in node['examples']:
                    yield example


class AsdfSchemaItem(pytest.Item):
    @classmethod
    def from_parent(cls, parent, schema_path, validate_default=True, **kwargs):
        if hasattr(super(), "from_parent"):
            result = super().from_parent(parent, **kwargs)
        else:
            name = kwargs.pop("name")
            result = AsdfSchemaItem(name, parent, **kwargs)

        result.schema_path = schema_path
        result.validate_default = validate_default
        return result

    def runtest(self):
        from asdf import schema
        from asdf.extension import default_extensions

        # Make sure that each schema itself is valid.
        schema_tree = schema.load_schema(
            self.schema_path, resolver=default_extensions.resolver,
            resolve_references=True)
        schema.check_schema(schema_tree, validate_default=self.validate_default)

    def reportinfo(self):
        return self.fspath, 0, ""


class AsdfSchemaExampleItem(pytest.Item):
    @classmethod
    def from_parent(cls, parent, schema_path, example, example_index, **kwargs):
        if hasattr(super(), "from_parent"):
            result = super().from_parent(parent, **kwargs)
        else:
            name = kwargs.pop("name")
            result = AsdfSchemaExampleItem(name, parent, **kwargs)

        result.filename = str(schema_path)
        result.example = example
        return result

    def runtest(self):
        from asdf import AsdfFile, block, util
        from asdf.tests import helpers
        from asdf.exceptions import AsdfConversionWarning

        # Make sure that the examples in the schema files (and thus the
        # ASDF standard document) are valid.
        buff = helpers.yaml_to_asdf('example: ' + self.example.strip())

        ff = AsdfFile(
            uri=util.filepath_to_url(os.path.abspath(self.filename)),
        )

        # Fake an external file
        ff2 = AsdfFile({'data': np.empty((1024*1024*8), dtype=np.uint8)})

        ff._external_asdf_by_uri[
            util.filepath_to_url(
                os.path.abspath(
                    os.path.join(
                        os.path.dirname(self.filename), 'external.asdf')))] = ff2

        # Add some dummy blocks so that the ndarray examples work
        for i in range(3):
            b = block.Block(np.zeros((1024*1024*8), dtype=np.uint8))
            b._used = True
            ff.blocks.add(b)
        b._array_storage = "streamed"

        try:
            # Do not tolerate any warnings that occur during schema validation
<<<<<<< HEAD
            if len(w) > 0:
                for warning in w:
                    assert warning.category == AsdfConversionWarning
                    assert "is not recognized, converting to raw Python data structure." in str(warning.message)
            else:
                assert len(w) == 0, helpers.display_warnings(w)
=======
            with warnings.catch_warnings():
                warnings.simplefilter("error")

                ff._open_impl(ff, buff, mode='rw')
>>>>>>> b17caf50
        except Exception:
            print("From file:", self.filename)
            raise

        # Just test we can write it out.  A roundtrip test
        # wouldn't always yield the correct result, so those have
        # to be covered by "real" unit tests.
        if b'external.asdf' not in buff.getvalue():
            buff = io.BytesIO()
            ff.write_to(buff)

    def reportinfo(self):
        return self.fspath, 0, ""


def _parse_test_list(content):
    result = {}

    for line in content.split("\n"):
        line = line.strip()
        if len(line) > 0:
            parts = line.split("::", 1)
            path_suffix = pathlib.Path(parts[0]).as_posix()

            if len(parts) == 1:
                name = "*"
            else:
                name = parts[-1]

            if path_suffix not in result:
                result[path_suffix] = []

            result[path_suffix].append(name)

    return result


def pytest_collect_file(path, parent):
    if not (parent.config.getini('asdf_schema_tests_enabled') or
            parent.config.getoption('asdf_tests')):
        return

    schema_roots = parent.config.getini('asdf_schema_root').split()
    if not schema_roots:
        return

    skip_names = parent.config.getini('asdf_schema_skip_names')
    skip_examples = parent.config.getini('asdf_schema_skip_examples')
    validate_default = parent.config.getini('asdf_schema_validate_default')

    skip_tests = _parse_test_list(parent.config.getini('asdf_schema_skip_tests'))
    xfail_tests = _parse_test_list(parent.config.getini('asdf_schema_xfail_tests'))

    schema_roots = [os.path.join(str(parent.config.rootdir), os.path.normpath(root))
                        for root in schema_roots]

    if path.ext != '.yaml':
        return None

    for root in schema_roots:
        if str(path).startswith(root) and path.purebasename not in skip_names:
            posix_path = pathlib.Path(path).as_posix()
            schema_skip_tests = []
            for suffix, names in skip_tests.items():
                if posix_path.endswith(suffix):
                    schema_skip_tests.extend(names)
            schema_xfail_tests = []
            for suffix, names in xfail_tests.items():
                if posix_path.endswith(suffix):
                    schema_xfail_tests.extend(names)

            return AsdfSchemaFile.from_parent(
                parent,
                fspath=path,
                skip_examples=(path.purebasename in skip_examples),
                validate_default=validate_default,
                skip_tests=schema_skip_tests,
                xfail_tests=schema_xfail_tests,
            )

    return None<|MERGE_RESOLUTION|>--- conflicted
+++ resolved
@@ -44,10 +44,7 @@
 class AsdfSchemaFile(pytest.File):
     @classmethod
     def from_parent(cls, parent, *, fspath, skip_examples=False, validate_default=True,
-<<<<<<< HEAD
         skip_tests=[], xfail_tests=[], **kwargs):
-=======
-        ignore_unrecognized_tag=False, ignore_version_mismatch=False, skip_tests=[], xfail_tests=[], **kwargs):
 
         # Fix for depreciation of fspath in pytest 7+
         from asdf.util import minversion
@@ -58,7 +55,6 @@
             path = fspath
             kwargs["fspath"] = path
 
->>>>>>> b17caf50
         if hasattr(super(), "from_parent"):
             result = super().from_parent(parent, **kwargs)
         else:
@@ -181,19 +177,10 @@
 
         try:
             # Do not tolerate any warnings that occur during schema validation
-<<<<<<< HEAD
-            if len(w) > 0:
-                for warning in w:
-                    assert warning.category == AsdfConversionWarning
-                    assert "is not recognized, converting to raw Python data structure." in str(warning.message)
-            else:
-                assert len(w) == 0, helpers.display_warnings(w)
-=======
             with warnings.catch_warnings():
                 warnings.simplefilter("error")
 
                 ff._open_impl(ff, buff, mode='rw')
->>>>>>> b17caf50
         except Exception:
             print("From file:", self.filename)
             raise
